<<<<<<< HEAD
import React, { useEffect, useState } from 'react'
=======
import React, { useState, useEffect } from 'react'
>>>>>>> ff0e5648
import { Card, CardContent, CardDescription, CardHeader, CardTitle } from './ui/card'
import { Button } from './ui/button'
import { Input } from './ui/input'
import { Textarea } from './ui/textarea'
import { Badge } from './ui/badge'
import { Select, SelectContent, SelectItem, SelectTrigger, SelectValue } from './ui/select'
<<<<<<< HEAD
import {
  Brain,
  Search,
  TrendingUp,
  Building2,
  Lightbulb,
  Loader2,
  Sparkles,
  List,
  Target,
  ShieldCheck,
  ClipboardList,
  BarChart3
} from 'lucide-react'
import { AIAnalysisService, type AnalysisTemplate } from '../lib/aiAnalysisService'
import { supabaseDataService, type SupabaseCompany } from '../lib/supabaseDataService'
=======
import { 
  Brain, 
  Search, 
  TrendingUp, 
  Building2, 
  Lightbulb,
  Loader2,
  Sparkles,
  List
} from 'lucide-react'
import { AIAnalysisService, AIAnalysisRequest, AIAnalysisResult } from '../lib/aiAnalysisService'
import { supabaseDataService, SupabaseCompany } from '../lib/supabaseDataService'
>>>>>>> ff0e5648

interface SavedCompanyList {
  id: string
  name: string
  companies: SupabaseCompany[]
  createdAt: string
}
<<<<<<< HEAD

type AnalysisType = 'financial' | 'comprehensive' | 'investment' | 'market' | 'risk'
type TimeHorizon = 'short' | 'medium' | 'long'

interface TokenUsage {
  prompt_tokens: number
  completion_tokens: number
  total_tokens: number
}

interface DatasetSummary {
  averageRevenue?: number
  averageGrowth?: number
  medianEBITMargin?: number
  medianNetMargin?: number
  averageDigitalPresence?: number
  totalEmployees?: number
  topIndustries?: { name: string; count: number }[]
}

interface AICompanyInsight {
  orgNr?: string
  name: string
  executiveSummary?: string
  financialHealth?: number
  growthPotential?: string
  marketPosition?: string
  strengths?: string[]
  weaknesses?: string[]
  opportunities?: string[]
  risks?: string[]
  recommendation?: string
  targetPrice?: number | null
  confidence?: number
}

interface AIPortfolioInsights {
  themes?: string[]
  signals?: string[]
  benchmarks?: string[]
}

interface AIActionPlan {
  quickWins?: string[]
  strategicMoves?: string[]
  riskMitigations?: string[]
  nextSteps?: string[]
}

interface AIAnalysisMeta {
  analysisType: AnalysisType | string
  generatedAt: string
  companyCount: number
  focusAreas?: string[]
  timeHorizon?: TimeHorizon | 'unspecified'
  summaryInsights?: string[]
  datasetSummary?: DatasetSummary
}

interface AIAnalysisPayload {
  meta: AIAnalysisMeta
  portfolioInsights?: AIPortfolioInsights
  companies: AICompanyInsight[]
  actionPlan?: AIActionPlan
  rawResponse?: string
}

interface AIAnalysisProps {
  selectedDataView?: string
}

const focusAreaOptions: { id: string; label: string; description: string }[] = [
  { id: 'profitability', label: 'Lönsamhet', description: 'Marginaler, kassaflöde, kapitalstruktur' },
  { id: 'growth', label: 'Tillväxt', description: 'Omsättningstillväxt och skalbarhet' },
  { id: 'risk', label: 'Risk', description: 'Riskjusterad avkastning och motståndskraft' },
  { id: 'digitalization', label: 'Digitalisering', description: 'Digital närvaro och automatisering' },
  { id: 'expansion', label: 'Expansion', description: 'Marknadsexpansion och internationalisering' }
]

const analysisTypeLabels: Record<AnalysisType, string> = {
  comprehensive: 'Helhetsanalys',
  financial: 'Finansiell due diligence',
  investment: 'Investeringscase',
  market: 'Marknadsposition',
  risk: 'Riskdiagnos'
}

const timeHorizonLabels: Record<TimeHorizon | 'unspecified', string> = {
  short: '0-12 månader',
  medium: '12-24 månader',
  long: '24+ månader',
  unspecified: 'Ej angivet'
}

const getFocusAreaLabel = (id: string) => focusAreaOptions.find((option) => option.id === id)?.label || id

const AIAnalysis: React.FC<AIAnalysisProps> = ({ selectedDataView = 'master_analytics' }) => {
=======

interface AIAnalysisProps {
  selectedDataView?: string
}

const AIAnalysis: React.FC<AIAnalysisProps> = ({ selectedDataView = "master_analytics" }) => {
>>>>>>> ff0e5648
  const [query, setQuery] = useState('')
  const [analysisResult, setAnalysisResult] = useState<AIAnalysisPayload | null>(null)
  const [usage, setUsage] = useState<TokenUsage | undefined>()
  const [rawResponse, setRawResponse] = useState<string | undefined>()
  const [loading, setLoading] = useState(false)
  const [selectedTemplate, setSelectedTemplate] = useState<string>('')
  const [savedLists, setSavedLists] = useState<SavedCompanyList[]>([])
  const [selectedList, setSelectedList] = useState<string>('')
  const [companies, setCompanies] = useState<SupabaseCompany[]>([])
  const [totalCompanies, setTotalCompanies] = useState<number>(0)
  const [loadingCompanies, setLoadingCompanies] = useState<boolean>(false)
<<<<<<< HEAD
  const [analysisType, setAnalysisType] = useState<AnalysisType>('comprehensive')
  const [selectedFocusAreas, setSelectedFocusAreas] = useState<string[]>([])
  const [selectedTimeHorizon, setSelectedTimeHorizon] = useState<TimeHorizon>('medium')
  const [errorMessage, setErrorMessage] = useState<string | null>(null)
=======
>>>>>>> ff0e5648

  const templates = AIAnalysisService.getAnalysisTemplates()

  // Load saved lists on mount
  useEffect(() => {
    const saved = localStorage.getItem('savedCompanyLists')
    if (saved) {
      try {
        const lists = JSON.parse(saved)
        setSavedLists(lists)
      } catch (error) {
        console.error('Error loading saved lists:', error)
      }
    }
  }, [])

  // Load companies when list is selected or when "All companies" is chosen
  useEffect(() => {
<<<<<<< HEAD
    if (selectedList && selectedList !== '') {
      const list = savedLists.find((l) => l.id === selectedList)
=======
    if (selectedList && selectedList !== "") {
      const list = savedLists.find(l => l.id === selectedList)
>>>>>>> ff0e5648
      if (list) {
        setCompanies(list.companies)
        setTotalCompanies(list.companies.length)
      }
    } else {
<<<<<<< HEAD
      setCompanies([])
      setTotalCompanies(8438) // Known dataset size
=======
      // Don't load all companies upfront - load them on-demand
      setCompanies([])
      setTotalCompanies(8438) // We know the total from dashboard
>>>>>>> ff0e5648
    }
  }, [selectedList, savedLists])

  // Load companies on-demand for analysis
<<<<<<< HEAD
  const loadCompaniesForAnalysis = async (currentQuery: string, limit: number = 50) => {
    try {
      setLoadingCompanies(true)
      const result = await supabaseDataService.getCompanies(1, limit)
=======
  const loadCompaniesForAnalysis = async (query: string, limit: number = 50) => {
    try {
      setLoadingCompanies(true)
      console.log('Loading companies for analysis...')
      
      // For now, load a sample of companies for analysis
      // In the future, we could parse the query to apply smart filters
      const result = await supabaseDataService.getCompanies(1, limit)
      console.log('Loaded companies for analysis:', result.companies?.length || 0)
      
>>>>>>> ff0e5648
      setCompanies(result.companies || [])
      return result.companies || []
    } catch (error) {
      console.error('Error loading companies for analysis:', error)
      setCompanies([])
      return []
    } finally {
      setLoadingCompanies(false)
    }
  }

  const handleAnalyze = async () => {
    if (!query.trim()) return
    
    if (!selectedList || selectedList === "") {
      alert('Välj en sparad lista först för att kunna analysera företag')
      return
    }

    setLoading(true)
    setErrorMessage(null)
    try {
<<<<<<< HEAD
      let companiesToAnalyze: SupabaseCompany[] = []

      if (selectedList && selectedList !== '') {
        companiesToAnalyze = companies
      } else {
        companiesToAnalyze = await loadCompaniesForAnalysis(query.trim(), 50)
      }

      if (companiesToAnalyze.length === 0) {
        throw new Error('No companies available for analysis')
      }

      const response = await fetch('/api/ai-analysis', {
        method: 'POST',
        headers: {
          'Content-Type': 'application/json'
        },
        body: JSON.stringify({
          companies: companiesToAnalyze.slice(0, 5),
          analysisType,
          query: query.trim(),
          focusAreas: selectedFocusAreas,
          timeHorizon: selectedTimeHorizon
        }),
        signal: AbortSignal.timeout(60000)
=======
      const companiesToAnalyze = companies

      if (companiesToAnalyze.length === 0) {
        throw new Error('Inga företag tillgängliga för analys')
      }

      console.log('Analyzing with', companiesToAnalyze.length, 'companies')
      // Use the working backend API instead of the complex AIAnalysisService
      const response = await fetch('/api/ai-analysis', {
        method: 'POST',
        headers: {
          'Content-Type': 'application/json',
        },
        body: JSON.stringify({
          companies: companiesToAnalyze.slice(0, 5), // Limit to first 5 companies for analysis to avoid connection issues
          analysisType: 'comprehensive',
          query: query.trim()
        }),
        signal: AbortSignal.timeout(60000) // 60 second timeout
>>>>>>> ff0e5648
      })

      const data = await response.json()

      if (!data.success) {
<<<<<<< HEAD
        throw new Error(data.error || 'Analysis failed')
      }

      const parsedAnalysis: AIAnalysisPayload | null = data.analysis
        ? {
            ...data.analysis,
            meta: {
              ...data.analysis.meta,
              datasetSummary:
                data.analysis.meta?.datasetSummary || data.datasetSummary || undefined
            }
          }
        : null

      setAnalysisResult(parsedAnalysis)
      setUsage(data.usage)
      setRawResponse(data.rawText)
    } catch (error) {
      console.error('Analysis failed:', error)
      setErrorMessage(error instanceof Error ? error.message : 'Analysis failed')
      setAnalysisResult(null)
=======
        throw new Error(data.error || 'Analys misslyckades')
      }

      // Transform the backend response to match the expected format
      const analysisResult: AIAnalysisResult = {
        companies: data.analysis?.companies || [],
        insights: [`Analys slutförd för ${companies.length} företag baserat på: "${query.trim()}"`],
        summary: `Hittade ${data.analysis?.companies?.length || 0} företag som matchar dina kriterier`,
        recommendations: [
          'Granska analysresultaten nedan',
          'Överväg de finansiella hälsopoängen',
          'Utvärdera tillväxtpotential och marknadsposition'
        ]
      }

      setResults(analysisResult)
    } catch (error) {
      console.error('Analysis failed:', error)
      // Set error result
      setResults({
        companies: [],
        insights: [`Fel: ${error instanceof Error ? error.message : 'Analys misslyckades'}`],
        summary: 'Analys kunde inte slutföras',
        recommendations: ['Försök igen med en annan fråga', 'Kontrollera din internetanslutning']
      })
>>>>>>> ff0e5648
    } finally {
      setLoading(false)
    }
  }

  const handleTemplateSelect = (template: AnalysisTemplate) => {
    setQuery(template.query)
    setSelectedTemplate(template.id)
    if (template.analysisType) {
      setAnalysisType(template.analysisType)
    }
    if (template.focusAreas) {
      setSelectedFocusAreas(template.focusAreas)
    }
    if (template.timeHorizon) {
      setSelectedTimeHorizon(template.timeHorizon)
    }
  }

  const toggleFocusArea = (id: string) => {
    setSelectedFocusAreas((prev) =>
      prev.includes(id) ? prev.filter((area) => area !== id) : [...prev, id]
    )
  }

  const datasetSummary = analysisResult?.meta?.datasetSummary
  const actionPlan = analysisResult?.actionPlan
  const focusAreas = Array.isArray(analysisResult?.meta?.focusAreas)
    ? (analysisResult.meta?.focusAreas as string[])
    : []

  return (
    <div className="space-y-6">
      {/* AI Analysis Header */}
      <Card>
        <CardHeader>
          <div className="flex items-center space-x-2">
            <Brain className="h-6 w-6 text-purple-600" />
            <CardTitle>AI-driven analys</CardTitle>
          </div>
          <CardDescription>
            Ställ frågor om din data på naturligt språk och få intelligenta insikter
          </CardDescription>
        </CardHeader>
        <CardContent>
          <div className="space-y-4">
            {/* Saved Lists Selector */}
            <div className="space-y-2">
              <label className="text-sm font-medium flex items-center">
                <List className="h-4 w-4 mr-2" />
<<<<<<< HEAD
                Choose data source:
              </label>
              <Select value={selectedList || 'all'} onValueChange={(value) => setSelectedList(value === 'all' ? '' : value)}>
                <SelectTrigger className="w-full">
                  <SelectValue placeholder="All companies (or select a saved list)" />
                </SelectTrigger>
                <SelectContent>
                  <SelectItem value="all">
                    All companies ({selectedList === '' ? totalCompanies : companies.length})
                    {selectedList === '' && ' - Loaded on-demand'}
                  </SelectItem>
                  {savedLists.map((list) => (
                    <SelectItem key={list.id} value={list.id}>
                      {list.name} ({list.companies.length} companies)
                    </SelectItem>
                  ))}
                </SelectContent>
=======
                Välj datakälla:
              </label>
              <Select value={selectedList} onValueChange={(value) => setSelectedList(value)}>
                <SelectTrigger className="w-full">
                  <SelectValue placeholder="Välj en sparad lista för analys" />
                </SelectTrigger>
        <SelectContent>
          {savedLists.length === 0 ? (
            <div className="p-2 text-sm text-gray-500">
              Inga sparade listor tillgängliga. Skapa en lista i Företagssökning först.
            </div>
          ) : (
            savedLists.map((list) => (
              <SelectItem key={list.id} value={list.id}>
                {list.name} ({list.companies.length} företag)
              </SelectItem>
            ))
          )}
        </SelectContent>
>>>>>>> ff0e5648
              </Select>
            </div>

            {/* Query Input */}
            <div className="space-y-2">
              <label className="text-sm font-medium">Ställ en fråga om din data:</label>
              <div className="flex space-x-2">
                <Input
                  placeholder="t.ex., Hitta högtillväxt teknikföretag i Stockholm med omsättning > 10M SEK"
                  value={query}
                  onChange={(e) => setQuery(e.target.value)}
                  onKeyDown={(e) => e.key === 'Enter' && handleAnalyze()}
                  className="flex-1"
                />
<<<<<<< HEAD
                <Button
                  onClick={handleAnalyze}
                  disabled={loading || loadingCompanies || !query.trim()}
=======
                <Button 
                  onClick={handleAnalyze} 
                  disabled={loading || loadingCompanies || !query.trim() || !selectedList}
>>>>>>> ff0e5648
                  className="px-6"
                >
                  {loading ? (
                    <Loader2 className="h-4 w-4 animate-spin" />
                  ) : loadingCompanies ? (
                    <>
                      <Loader2 className="h-4 w-4 mr-2 animate-spin" />
<<<<<<< HEAD
                      Loading companies...
=======
                      Laddar företag...
>>>>>>> ff0e5648
                    </>
                  ) : (
                    <>
                      <Search className="h-4 w-4 mr-2" />
                      {selectedList ? 'Analysera' : 'Välj lista först'}
                    </>
                  )}
                </Button>
              </div>
            </div>

            {/* Analysis Controls */}
            <div className="grid grid-cols-1 md:grid-cols-3 gap-4">
              <div className="space-y-2">
                <label className="text-sm font-medium">Analysis profile</label>
                <Select value={analysisType} onValueChange={(value) => setAnalysisType(value as AnalysisType)}>
                  <SelectTrigger>
                    <SelectValue placeholder="Select analysis type" />
                  </SelectTrigger>
                  <SelectContent>
                    <SelectItem value="comprehensive">Helhetsanalys</SelectItem>
                    <SelectItem value="financial">Finansiell due diligence</SelectItem>
                    <SelectItem value="investment">Investeringscase</SelectItem>
                    <SelectItem value="market">Marknadsposition</SelectItem>
                    <SelectItem value="risk">Riskdiagnos</SelectItem>
                  </SelectContent>
                </Select>
              </div>

              <div className="space-y-2">
                <label className="text-sm font-medium">Tids horisont</label>
                <Select value={selectedTimeHorizon} onValueChange={(value) => setSelectedTimeHorizon(value as TimeHorizon)}>
                  <SelectTrigger>
                    <SelectValue placeholder="Select horizon" />
                  </SelectTrigger>
                  <SelectContent>
                    <SelectItem value="short">0-12 månader</SelectItem>
                    <SelectItem value="medium">12-24 månader</SelectItem>
                    <SelectItem value="long">24+ månader</SelectItem>
                  </SelectContent>
                </Select>
              </div>

              <div className="space-y-2">
                <label className="text-sm font-medium">Fokusområden</label>
                <div className="flex flex-wrap gap-2">
                  {focusAreaOptions.map((option) => (
                    <Button
                      key={option.id}
                      size="sm"
                      type="button"
                      variant={selectedFocusAreas.includes(option.id) ? 'default' : 'outline'}
                      onClick={() => toggleFocusArea(option.id)}
                      title={option.description}
                    >
                      {option.label}
                    </Button>
                  ))}
                </div>
              </div>
            </div>

            {/* Quick Templates */}
            <div className="space-y-2">
              <label className="text-sm font-medium">Eller prova en snabb analys:</label>
              <div className="grid grid-cols-1 md:grid-cols-2 gap-2">
                {templates.map((template) => (
                  <Button
                    key={template.id}
                    variant={selectedTemplate === template.id ? 'default' : 'outline'}
                    size="sm"
                    onClick={() => handleTemplateSelect(template)}
                    className="h-auto p-3 text-left justify-start"
                  >
                    <div className="flex flex-col items-start">
                      <span className="font-medium">{template.name}</span>
                      <span className="text-xs opacity-70">{template.description}</span>
                    </div>
                  </Button>
                ))}
              </div>
            </div>
          </div>
        </CardContent>
      </Card>

      {errorMessage && (
        <Card className="border-red-200 bg-red-50">
          <CardContent className="py-4">
            <p className="text-sm text-red-700">{errorMessage}</p>
          </CardContent>
        </Card>
      )}

      {/* Results */}
      {analysisResult && (
        <div className="space-y-4">
          {/* Summary Stats */}
          <div className="grid grid-cols-1 md:grid-cols-4 gap-4">
            <Card>
              <CardContent className="p-4">
                <div className="flex items-center space-x-2">
                  <Building2 className="h-5 w-5 text-blue-600" />
                  <div>
<<<<<<< HEAD
                    <p className="text-2xl font-bold">{analysisResult.meta?.companyCount ?? 0}</p>
                    <p className="text-xs text-gray-600">Analyserade bolag</p>
=======
                    <p className="text-2xl font-bold">{results.summary.totalFound}</p>
                    <p className="text-xs text-gray-600">Företag hittade</p>
>>>>>>> ff0e5648
                  </div>
                </div>
              </CardContent>
            </Card>

            {datasetSummary?.averageRevenue && (
              <Card>
                <CardContent className="p-4">
                  <div className="flex items-center space-x-2">
                    <TrendingUp className="h-5 w-5 text-green-600" />
                    <div>
                      <p className="text-2xl font-bold">
                        {(datasetSummary.averageRevenue / 1000).toFixed(1)}M
                      </p>
<<<<<<< HEAD
                      <p className="text-xs text-gray-600">Genomsnittlig omsättning (MSEK)</p>
=======
                      <p className="text-xs text-gray-600">Genomsnittlig omsättning (SEK)</p>
>>>>>>> ff0e5648
                    </div>
                  </div>
                </CardContent>
              </Card>
            )}

            {datasetSummary?.averageGrowth && (
              <Card>
                <CardContent className="p-4">
                  <div className="flex items-center space-x-2">
                    <TrendingUp className="h-5 w-5 text-purple-600" />
                    <div>
                      <p className="text-2xl font-bold">
                        {(datasetSummary.averageGrowth * 100).toFixed(1)}%
                      </p>
                      <p className="text-xs text-gray-600">Genomsnittlig tillväxt</p>
                    </div>
                  </div>
                </CardContent>
              </Card>
            )}

            <Card>
              <CardContent className="p-4">
                <div className="flex items-center space-x-2">
                  <Sparkles className="h-5 w-5 text-yellow-600" />
                  <div>
<<<<<<< HEAD
                    <p className="text-2xl font-bold">{analysisResult.meta.summaryInsights?.length ?? 0}</p>
                    <p className="text-xs text-gray-600">Strategiska insikter</p>
=======
                    <p className="text-2xl font-bold">{results.insights.length}</p>
                    <p className="text-xs text-gray-600">AI-insikter</p>
>>>>>>> ff0e5648
                  </div>
                </div>
              </CardContent>
            </Card>
          </div>

          {/* Meta Overview */}
          <Card>
            <CardHeader>
              <CardTitle className="flex items-center space-x-2">
<<<<<<< HEAD
                <BarChart3 className="h-5 w-5 text-blue-600" />
                <span>Analysöversikt</span>
=======
                <Lightbulb className="h-5 w-5 text-yellow-600" />
                <span>AI-insikter</span>
>>>>>>> ff0e5648
              </CardTitle>
              <CardDescription>
                {analysisResult.meta?.generatedAt
                  ? new Date(analysisResult.meta.generatedAt).toLocaleString('sv-SE')
                  : 'Okänt genereringsdatum'}
              </CardDescription>
            </CardHeader>
            <CardContent className="space-y-3">
              <div className="flex flex-wrap gap-2">
                  <Badge variant="secondary">
                    Profil:{' '}
                    {analysisTypeLabels[analysisResult.meta?.analysisType as AnalysisType] ||
                      analysisResult.meta?.analysisType ||
                      'Okänd'}
                  </Badge>
                  <Badge variant="secondary">
                    Tidshorisont:{' '}
                    {timeHorizonLabels[(analysisResult.meta?.timeHorizon as TimeHorizon | undefined) || 'unspecified']}
                  </Badge>
                {focusAreas.map((area) => (
                  <Badge key={area} variant="outline">
                    {getFocusAreaLabel(area)}
                  </Badge>
                ))}
              </div>
              {analysisResult.meta.summaryInsights && analysisResult.meta.summaryInsights.length > 0 && (
                <div className="grid gap-2">
                  {analysisResult.meta.summaryInsights.map((insight, index) => (
                    <div key={index} className="p-3 bg-blue-50 rounded-lg">
                      <p className="text-sm text-blue-900">{insight}</p>
                    </div>
                  ))}
                </div>
              )}
            </CardContent>
          </Card>

          {/* Portfolio Insights */}
          {(analysisResult.portfolioInsights?.themes?.length ||
            analysisResult.portfolioInsights?.signals?.length ||
            analysisResult.portfolioInsights?.benchmarks?.length) && (
            <Card>
              <CardHeader>
                <CardTitle className="flex items-center space-x-2">
                  <Lightbulb className="h-5 w-5 text-yellow-600" />
                  <span>Portföljinsikter</span>
                </CardTitle>
              </CardHeader>
              <CardContent className="grid md:grid-cols-3 gap-4">
                {analysisResult.portfolioInsights?.themes && (
                  <div>
                    <h4 className="font-semibold mb-2">Teman</h4>
                    <ul className="space-y-2 text-sm">
                      {analysisResult.portfolioInsights?.themes?.map((theme, index) => (
                        <li key={index} className="p-2 bg-purple-50 rounded">{theme}</li>
                      ))}
                    </ul>
                  </div>
                )}
                {analysisResult.portfolioInsights?.signals && (
                  <div>
                    <h4 className="font-semibold mb-2">Signaler</h4>
                    <ul className="space-y-2 text-sm">
                      {analysisResult.portfolioInsights?.signals?.map((signal, index) => (
                        <li key={index} className="p-2 bg-green-50 rounded">{signal}</li>
                      ))}
                    </ul>
                  </div>
                )}
                {analysisResult.portfolioInsights?.benchmarks && (
                  <div>
                    <h4 className="font-semibold mb-2">Benchmark</h4>
                    <ul className="space-y-2 text-sm">
                      {analysisResult.portfolioInsights?.benchmarks?.map((benchmark, index) => (
                        <li key={index} className="p-2 bg-orange-50 rounded">{benchmark}</li>
                      ))}
                    </ul>
                  </div>
                )}
              </CardContent>
            </Card>
          )}

          {/* Top Segments */}
<<<<<<< HEAD
          {datasetSummary?.topIndustries && datasetSummary.topIndustries.length > 0 && (
=======
          {results.summary?.topSegments?.length > 0 && (
>>>>>>> ff0e5648
            <Card>
              <CardHeader>
                <CardTitle>Toppbranscher</CardTitle>
              </CardHeader>
              <CardContent>
                <div className="flex flex-wrap gap-2">
                  {datasetSummary.topIndustries.map((segment, index) => (
                    <Badge key={index} variant="secondary" className="text-sm">
                      {segment.name} ({segment.count})
                    </Badge>
                  ))}
                </div>
              </CardContent>
            </Card>
          )}

          {/* Action Plan */}
          {actionPlan &&
            (actionPlan.quickWins?.length ||
              actionPlan.strategicMoves?.length ||
              actionPlan.riskMitigations?.length ||
              actionPlan.nextSteps?.length) && (
            <Card>
              <CardHeader>
<<<<<<< HEAD
                <CardTitle className="flex items-center space-x-2">
                  <ClipboardList className="h-5 w-5 text-emerald-600" />
                  <span>Handlingsplan</span>
                </CardTitle>
=======
                <CardTitle>Rekommendationer</CardTitle>
>>>>>>> ff0e5648
              </CardHeader>
              <CardContent className="grid md:grid-cols-2 gap-4">
                {actionPlan?.quickWins && actionPlan.quickWins.length > 0 && (
                  <div>
                    <h4 className="font-semibold mb-2">Snabba vinster</h4>
                    <ul className="space-y-2 text-sm">
                      {actionPlan.quickWins.map((item, index) => (
                        <li key={index} className="p-2 bg-green-50 rounded">{item}</li>
                      ))}
                    </ul>
                  </div>
                )}
                {actionPlan?.strategicMoves && actionPlan.strategicMoves.length > 0 && (
                  <div>
                    <h4 className="font-semibold mb-2">Strategiska initiativ</h4>
                    <ul className="space-y-2 text-sm">
                      {actionPlan.strategicMoves.map((item, index) => (
                        <li key={index} className="p-2 bg-blue-50 rounded">{item}</li>
                      ))}
                    </ul>
                  </div>
                )}
                {actionPlan?.riskMitigations && actionPlan.riskMitigations.length > 0 && (
                  <div>
                    <h4 className="font-semibold mb-2">Riskmitigering</h4>
                    <ul className="space-y-2 text-sm">
                      {actionPlan.riskMitigations.map((item, index) => (
                        <li key={index} className="p-2 bg-red-50 rounded">{item}</li>
                      ))}
                    </ul>
                  </div>
                )}
                {actionPlan?.nextSteps && actionPlan.nextSteps.length > 0 && (
                  <div>
                    <h4 className="font-semibold mb-2">Nästa steg</h4>
                    <ul className="space-y-2 text-sm">
                      {actionPlan.nextSteps.map((item, index) => (
                        <li key={index} className="p-2 bg-gray-100 rounded">{item}</li>
                      ))}
                    </ul>
                  </div>
                )}
              </CardContent>
            </Card>
          )}

          {/* Token usage */}
          {usage && (
            <Card>
              <CardHeader>
                <CardTitle className="flex items-center space-x-2">
                  <Target className="h-5 w-5 text-indigo-600" />
                  <span>Tokenanvändning</span>
                </CardTitle>
              </CardHeader>
              <CardContent className="grid grid-cols-1 md:grid-cols-3 gap-4 text-sm">
                <div className="p-3 border rounded-md">
                  <p className="text-xs text-gray-500">Prompt tokens</p>
                  <p className="text-lg font-semibold">{usage.prompt_tokens}</p>
                </div>
                <div className="p-3 border rounded-md">
                  <p className="text-xs text-gray-500">Completion tokens</p>
                  <p className="text-lg font-semibold">{usage.completion_tokens}</p>
                </div>
                <div className="p-3 border rounded-md">
                  <p className="text-xs text-gray-500">Totalt</p>
                  <p className="text-lg font-semibold">{usage.total_tokens}</p>
                </div>
              </CardContent>
            </Card>
          )}

          {/* Analysis Results */}
          <Card>
            <CardHeader>
<<<<<<< HEAD
              <CardTitle>Analysis Results</CardTitle>
              <CardDescription>AI analysis results for your query</CardDescription>
            </CardHeader>
            <CardContent>
              <div className="space-y-3">
                {analysisResult.companies && analysisResult.companies.length > 0 ? (
                  analysisResult.companies.slice(0, 10).map((company, index) => (
                    <div key={index} className="p-3 border rounded-lg">
                      <div className="flex justify-between items-start">
                        <div>
                          <h4 className="font-medium">{company.name}</h4>
                          {company.orgNr && (
                            <p className="text-xs text-gray-500">Org.nr: {company.orgNr}</p>
                          )}
                          {company.executiveSummary && (
                            <p className="text-sm text-gray-700 mt-2">{company.executiveSummary}</p>
                          )}
                        </div>
                        <div className="text-right space-y-1">
                          {typeof company.financialHealth === 'number' && (
                            <p className="text-sm font-semibold text-emerald-600">
                              Finansiell styrka: {company.financialHealth.toFixed(1)}/10
                            </p>
                          )}
                          {company.growthPotential && (
                            <Badge variant="outline">Tillväxt: {company.growthPotential}</Badge>
                          )}
                          {company.marketPosition && (
                            <Badge variant="secondary">Position: {company.marketPosition}</Badge>
                          )}
                          {company.recommendation && (
                            <Badge variant="default" className="bg-purple-600">
                              Råd: {company.recommendation}
                            </Badge>
                          )}
                          {typeof company.targetPrice === 'number' && (
                            <p className="text-xs text-gray-500">Målvärde: {company.targetPrice} TSEK</p>
                          )}
                          {typeof company.confidence === 'number' && (
                            <p className="text-xs text-gray-500">Säkerhet: {company.confidence}%</p>
                          )}
                        </div>
=======
              <CardTitle>Analysresultat</CardTitle>
              <CardDescription>
                AI-analysresultat för din fråga
              </CardDescription>
            </CardHeader>
            <CardContent>
              <div className="space-y-3">
                {results.companies && results.companies.length > 0 ? (
                  results.companies.slice(0, 10).map((company, index) => (
                    <div key={index} className="p-3 border rounded-lg">
                      <div className="flex justify-between items-start">
                        <div>
                          <h4 className="font-medium">{company.name || company.companyName}</h4>
                          <p className="text-sm text-gray-600">
                          {company.city || company.address} • {company.segment || company.Bransch || 'Unknown'}
                        </p>
>>>>>>> ff0e5648
                      </div>
                      <div className="grid md:grid-cols-2 gap-3 mt-4 text-sm">
                        {company.strengths && company.strengths.length > 0 && (
                          <div>
                            <h5 className="font-semibold text-emerald-700 mb-1">Styrkor</h5>
                            <ul className="list-disc list-inside space-y-1 text-emerald-900">
                              {company.strengths.map((item, idx) => (
                                <li key={idx}>{item}</li>
                              ))}
                            </ul>
                          </div>
                        )}
<<<<<<< HEAD
                        {company.weaknesses && company.weaknesses.length > 0 && (
                          <div>
                            <h5 className="font-semibold text-amber-700 mb-1">Svagheter</h5>
                            <ul className="list-disc list-inside space-y-1 text-amber-900">
                              {company.weaknesses.map((item, idx) => (
                                <li key={idx}>{item}</li>
                              ))}
                            </ul>
                          </div>
                        )}
                        {company.opportunities && company.opportunities.length > 0 && (
                          <div>
                            <h5 className="font-semibold text-blue-700 mb-1">Möjligheter</h5>
                            <ul className="list-disc list-inside space-y-1 text-blue-900">
                              {company.opportunities.map((item, idx) => (
                                <li key={idx}>{item}</li>
                              ))}
                            </ul>
                          </div>
                        )}
                        {company.risks && company.risks.length > 0 && (
                          <div>
                            <h5 className="font-semibold text-red-700 mb-1">Risker</h5>
                            <ul className="list-disc list-inside space-y-1 text-red-900">
                              {company.risks.map((item, idx) => (
                                <li key={idx}>{item}</li>
                              ))}
                            </ul>
                          </div>
=======
                        {company.revenue_growth && (
                          <p className="text-xs text-green-600">
                            +{(parseFloat(company.revenue_growth) * 100).toFixed(1)}% tillväxt
                          </p>
>>>>>>> ff0e5648
                        )}
                      </div>
                    </div>
                  ))
                ) : (
                  <div className="p-4 text-center text-gray-500">
                    <p>No companies found matching your criteria.</p>
                    <p className="text-sm mt-1">
                      Try broadening your search parameters or select a different data source.
                    </p>
                  </div>
<<<<<<< HEAD
=======
                ))
                ) : (
                  <div className="p-4 text-center text-gray-500">
                    <p>Inga företag hittades som matchar dina kriterier.</p>
                    <p className="text-sm mt-1">Försök bredda dina sökparametrar eller välj en annan datakälla.</p>
                  </div>
>>>>>>> ff0e5648
                )}
              </div>
            </CardContent>
          </Card>

          {/* Raw Response */}
          {rawResponse && (
            <Card>
              <CardHeader>
                <CardTitle className="flex items-center space-x-2">
                  <ShieldCheck className="h-5 w-5 text-slate-600" />
                  <span>Rått modelsvar (felsökning)</span>
                </CardTitle>
              </CardHeader>
              <CardContent>
                <Textarea value={rawResponse} readOnly rows={6} className="font-mono text-xs" />
              </CardContent>
            </Card>
          )}
        </div>
      )}
    </div>
  )
}

export default AIAnalysis<|MERGE_RESOLUTION|>--- conflicted
+++ resolved
@@ -1,32 +1,10 @@
-<<<<<<< HEAD
-import React, { useEffect, useState } from 'react'
-=======
 import React, { useState, useEffect } from 'react'
->>>>>>> ff0e5648
 import { Card, CardContent, CardDescription, CardHeader, CardTitle } from './ui/card'
 import { Button } from './ui/button'
 import { Input } from './ui/input'
 import { Textarea } from './ui/textarea'
 import { Badge } from './ui/badge'
 import { Select, SelectContent, SelectItem, SelectTrigger, SelectValue } from './ui/select'
-<<<<<<< HEAD
-import {
-  Brain,
-  Search,
-  TrendingUp,
-  Building2,
-  Lightbulb,
-  Loader2,
-  Sparkles,
-  List,
-  Target,
-  ShieldCheck,
-  ClipboardList,
-  BarChart3
-} from 'lucide-react'
-import { AIAnalysisService, type AnalysisTemplate } from '../lib/aiAnalysisService'
-import { supabaseDataService, type SupabaseCompany } from '../lib/supabaseDataService'
-=======
 import { 
   Brain, 
   Search, 
@@ -39,7 +17,6 @@
 } from 'lucide-react'
 import { AIAnalysisService, AIAnalysisRequest, AIAnalysisResult } from '../lib/aiAnalysisService'
 import { supabaseDataService, SupabaseCompany } from '../lib/supabaseDataService'
->>>>>>> ff0e5648
 
 interface SavedCompanyList {
   id: string
@@ -47,116 +24,14 @@
   companies: SupabaseCompany[]
   createdAt: string
 }
-<<<<<<< HEAD
-
-type AnalysisType = 'financial' | 'comprehensive' | 'investment' | 'market' | 'risk'
-type TimeHorizon = 'short' | 'medium' | 'long'
-
-interface TokenUsage {
-  prompt_tokens: number
-  completion_tokens: number
-  total_tokens: number
-}
-
-interface DatasetSummary {
-  averageRevenue?: number
-  averageGrowth?: number
-  medianEBITMargin?: number
-  medianNetMargin?: number
-  averageDigitalPresence?: number
-  totalEmployees?: number
-  topIndustries?: { name: string; count: number }[]
-}
-
-interface AICompanyInsight {
-  orgNr?: string
-  name: string
-  executiveSummary?: string
-  financialHealth?: number
-  growthPotential?: string
-  marketPosition?: string
-  strengths?: string[]
-  weaknesses?: string[]
-  opportunities?: string[]
-  risks?: string[]
-  recommendation?: string
-  targetPrice?: number | null
-  confidence?: number
-}
-
-interface AIPortfolioInsights {
-  themes?: string[]
-  signals?: string[]
-  benchmarks?: string[]
-}
-
-interface AIActionPlan {
-  quickWins?: string[]
-  strategicMoves?: string[]
-  riskMitigations?: string[]
-  nextSteps?: string[]
-}
-
-interface AIAnalysisMeta {
-  analysisType: AnalysisType | string
-  generatedAt: string
-  companyCount: number
-  focusAreas?: string[]
-  timeHorizon?: TimeHorizon | 'unspecified'
-  summaryInsights?: string[]
-  datasetSummary?: DatasetSummary
-}
-
-interface AIAnalysisPayload {
-  meta: AIAnalysisMeta
-  portfolioInsights?: AIPortfolioInsights
-  companies: AICompanyInsight[]
-  actionPlan?: AIActionPlan
-  rawResponse?: string
-}
 
 interface AIAnalysisProps {
   selectedDataView?: string
 }
 
-const focusAreaOptions: { id: string; label: string; description: string }[] = [
-  { id: 'profitability', label: 'Lönsamhet', description: 'Marginaler, kassaflöde, kapitalstruktur' },
-  { id: 'growth', label: 'Tillväxt', description: 'Omsättningstillväxt och skalbarhet' },
-  { id: 'risk', label: 'Risk', description: 'Riskjusterad avkastning och motståndskraft' },
-  { id: 'digitalization', label: 'Digitalisering', description: 'Digital närvaro och automatisering' },
-  { id: 'expansion', label: 'Expansion', description: 'Marknadsexpansion och internationalisering' }
-]
-
-const analysisTypeLabels: Record<AnalysisType, string> = {
-  comprehensive: 'Helhetsanalys',
-  financial: 'Finansiell due diligence',
-  investment: 'Investeringscase',
-  market: 'Marknadsposition',
-  risk: 'Riskdiagnos'
-}
-
-const timeHorizonLabels: Record<TimeHorizon | 'unspecified', string> = {
-  short: '0-12 månader',
-  medium: '12-24 månader',
-  long: '24+ månader',
-  unspecified: 'Ej angivet'
-}
-
-const getFocusAreaLabel = (id: string) => focusAreaOptions.find((option) => option.id === id)?.label || id
-
-const AIAnalysis: React.FC<AIAnalysisProps> = ({ selectedDataView = 'master_analytics' }) => {
-=======
-
-interface AIAnalysisProps {
-  selectedDataView?: string
-}
-
 const AIAnalysis: React.FC<AIAnalysisProps> = ({ selectedDataView = "master_analytics" }) => {
->>>>>>> ff0e5648
   const [query, setQuery] = useState('')
-  const [analysisResult, setAnalysisResult] = useState<AIAnalysisPayload | null>(null)
-  const [usage, setUsage] = useState<TokenUsage | undefined>()
-  const [rawResponse, setRawResponse] = useState<string | undefined>()
+  const [results, setResults] = useState<AIAnalysisResult | null>(null)
   const [loading, setLoading] = useState(false)
   const [selectedTemplate, setSelectedTemplate] = useState<string>('')
   const [savedLists, setSavedLists] = useState<SavedCompanyList[]>([])
@@ -164,13 +39,6 @@
   const [companies, setCompanies] = useState<SupabaseCompany[]>([])
   const [totalCompanies, setTotalCompanies] = useState<number>(0)
   const [loadingCompanies, setLoadingCompanies] = useState<boolean>(false)
-<<<<<<< HEAD
-  const [analysisType, setAnalysisType] = useState<AnalysisType>('comprehensive')
-  const [selectedFocusAreas, setSelectedFocusAreas] = useState<string[]>([])
-  const [selectedTimeHorizon, setSelectedTimeHorizon] = useState<TimeHorizon>('medium')
-  const [errorMessage, setErrorMessage] = useState<string | null>(null)
-=======
->>>>>>> ff0e5648
 
   const templates = AIAnalysisService.getAnalysisTemplates()
 
@@ -189,36 +57,20 @@
 
   // Load companies when list is selected or when "All companies" is chosen
   useEffect(() => {
-<<<<<<< HEAD
-    if (selectedList && selectedList !== '') {
-      const list = savedLists.find((l) => l.id === selectedList)
-=======
     if (selectedList && selectedList !== "") {
       const list = savedLists.find(l => l.id === selectedList)
->>>>>>> ff0e5648
       if (list) {
         setCompanies(list.companies)
         setTotalCompanies(list.companies.length)
       }
     } else {
-<<<<<<< HEAD
-      setCompanies([])
-      setTotalCompanies(8438) // Known dataset size
-=======
       // Don't load all companies upfront - load them on-demand
       setCompanies([])
       setTotalCompanies(8438) // We know the total from dashboard
->>>>>>> ff0e5648
     }
   }, [selectedList, savedLists])
 
   // Load companies on-demand for analysis
-<<<<<<< HEAD
-  const loadCompaniesForAnalysis = async (currentQuery: string, limit: number = 50) => {
-    try {
-      setLoadingCompanies(true)
-      const result = await supabaseDataService.getCompanies(1, limit)
-=======
   const loadCompaniesForAnalysis = async (query: string, limit: number = 50) => {
     try {
       setLoadingCompanies(true)
@@ -229,7 +81,6 @@
       const result = await supabaseDataService.getCompanies(1, limit)
       console.log('Loaded companies for analysis:', result.companies?.length || 0)
       
->>>>>>> ff0e5648
       setCompanies(result.companies || [])
       return result.companies || []
     } catch (error) {
@@ -250,35 +101,7 @@
     }
 
     setLoading(true)
-    setErrorMessage(null)
     try {
-<<<<<<< HEAD
-      let companiesToAnalyze: SupabaseCompany[] = []
-
-      if (selectedList && selectedList !== '') {
-        companiesToAnalyze = companies
-      } else {
-        companiesToAnalyze = await loadCompaniesForAnalysis(query.trim(), 50)
-      }
-
-      if (companiesToAnalyze.length === 0) {
-        throw new Error('No companies available for analysis')
-      }
-
-      const response = await fetch('/api/ai-analysis', {
-        method: 'POST',
-        headers: {
-          'Content-Type': 'application/json'
-        },
-        body: JSON.stringify({
-          companies: companiesToAnalyze.slice(0, 5),
-          analysisType,
-          query: query.trim(),
-          focusAreas: selectedFocusAreas,
-          timeHorizon: selectedTimeHorizon
-        }),
-        signal: AbortSignal.timeout(60000)
-=======
       const companiesToAnalyze = companies
 
       if (companiesToAnalyze.length === 0) {
@@ -298,35 +121,11 @@
           query: query.trim()
         }),
         signal: AbortSignal.timeout(60000) // 60 second timeout
->>>>>>> ff0e5648
       })
 
       const data = await response.json()
 
       if (!data.success) {
-<<<<<<< HEAD
-        throw new Error(data.error || 'Analysis failed')
-      }
-
-      const parsedAnalysis: AIAnalysisPayload | null = data.analysis
-        ? {
-            ...data.analysis,
-            meta: {
-              ...data.analysis.meta,
-              datasetSummary:
-                data.analysis.meta?.datasetSummary || data.datasetSummary || undefined
-            }
-          }
-        : null
-
-      setAnalysisResult(parsedAnalysis)
-      setUsage(data.usage)
-      setRawResponse(data.rawText)
-    } catch (error) {
-      console.error('Analysis failed:', error)
-      setErrorMessage(error instanceof Error ? error.message : 'Analysis failed')
-      setAnalysisResult(null)
-=======
         throw new Error(data.error || 'Analys misslyckades')
       }
 
@@ -352,37 +151,15 @@
         summary: 'Analys kunde inte slutföras',
         recommendations: ['Försök igen med en annan fråga', 'Kontrollera din internetanslutning']
       })
->>>>>>> ff0e5648
     } finally {
       setLoading(false)
     }
   }
 
-  const handleTemplateSelect = (template: AnalysisTemplate) => {
+  const handleTemplateSelect = (template: any) => {
     setQuery(template.query)
     setSelectedTemplate(template.id)
-    if (template.analysisType) {
-      setAnalysisType(template.analysisType)
-    }
-    if (template.focusAreas) {
-      setSelectedFocusAreas(template.focusAreas)
-    }
-    if (template.timeHorizon) {
-      setSelectedTimeHorizon(template.timeHorizon)
-    }
   }
-
-  const toggleFocusArea = (id: string) => {
-    setSelectedFocusAreas((prev) =>
-      prev.includes(id) ? prev.filter((area) => area !== id) : [...prev, id]
-    )
-  }
-
-  const datasetSummary = analysisResult?.meta?.datasetSummary
-  const actionPlan = analysisResult?.actionPlan
-  const focusAreas = Array.isArray(analysisResult?.meta?.focusAreas)
-    ? (analysisResult.meta?.focusAreas as string[])
-    : []
 
   return (
     <div className="space-y-6">
@@ -403,25 +180,6 @@
             <div className="space-y-2">
               <label className="text-sm font-medium flex items-center">
                 <List className="h-4 w-4 mr-2" />
-<<<<<<< HEAD
-                Choose data source:
-              </label>
-              <Select value={selectedList || 'all'} onValueChange={(value) => setSelectedList(value === 'all' ? '' : value)}>
-                <SelectTrigger className="w-full">
-                  <SelectValue placeholder="All companies (or select a saved list)" />
-                </SelectTrigger>
-                <SelectContent>
-                  <SelectItem value="all">
-                    All companies ({selectedList === '' ? totalCompanies : companies.length})
-                    {selectedList === '' && ' - Loaded on-demand'}
-                  </SelectItem>
-                  {savedLists.map((list) => (
-                    <SelectItem key={list.id} value={list.id}>
-                      {list.name} ({list.companies.length} companies)
-                    </SelectItem>
-                  ))}
-                </SelectContent>
-=======
                 Välj datakälla:
               </label>
               <Select value={selectedList} onValueChange={(value) => setSelectedList(value)}>
@@ -441,7 +199,6 @@
             ))
           )}
         </SelectContent>
->>>>>>> ff0e5648
               </Select>
             </div>
 
@@ -453,18 +210,12 @@
                   placeholder="t.ex., Hitta högtillväxt teknikföretag i Stockholm med omsättning > 10M SEK"
                   value={query}
                   onChange={(e) => setQuery(e.target.value)}
-                  onKeyDown={(e) => e.key === 'Enter' && handleAnalyze()}
+                  onKeyPress={(e) => e.key === 'Enter' && handleAnalyze()}
                   className="flex-1"
                 />
-<<<<<<< HEAD
-                <Button
-                  onClick={handleAnalyze}
-                  disabled={loading || loadingCompanies || !query.trim()}
-=======
                 <Button 
                   onClick={handleAnalyze} 
                   disabled={loading || loadingCompanies || !query.trim() || !selectedList}
->>>>>>> ff0e5648
                   className="px-6"
                 >
                   {loading ? (
@@ -472,11 +223,7 @@
                   ) : loadingCompanies ? (
                     <>
                       <Loader2 className="h-4 w-4 mr-2 animate-spin" />
-<<<<<<< HEAD
-                      Loading companies...
-=======
                       Laddar företag...
->>>>>>> ff0e5648
                     </>
                   ) : (
                     <>
@@ -488,57 +235,6 @@
               </div>
             </div>
 
-            {/* Analysis Controls */}
-            <div className="grid grid-cols-1 md:grid-cols-3 gap-4">
-              <div className="space-y-2">
-                <label className="text-sm font-medium">Analysis profile</label>
-                <Select value={analysisType} onValueChange={(value) => setAnalysisType(value as AnalysisType)}>
-                  <SelectTrigger>
-                    <SelectValue placeholder="Select analysis type" />
-                  </SelectTrigger>
-                  <SelectContent>
-                    <SelectItem value="comprehensive">Helhetsanalys</SelectItem>
-                    <SelectItem value="financial">Finansiell due diligence</SelectItem>
-                    <SelectItem value="investment">Investeringscase</SelectItem>
-                    <SelectItem value="market">Marknadsposition</SelectItem>
-                    <SelectItem value="risk">Riskdiagnos</SelectItem>
-                  </SelectContent>
-                </Select>
-              </div>
-
-              <div className="space-y-2">
-                <label className="text-sm font-medium">Tids horisont</label>
-                <Select value={selectedTimeHorizon} onValueChange={(value) => setSelectedTimeHorizon(value as TimeHorizon)}>
-                  <SelectTrigger>
-                    <SelectValue placeholder="Select horizon" />
-                  </SelectTrigger>
-                  <SelectContent>
-                    <SelectItem value="short">0-12 månader</SelectItem>
-                    <SelectItem value="medium">12-24 månader</SelectItem>
-                    <SelectItem value="long">24+ månader</SelectItem>
-                  </SelectContent>
-                </Select>
-              </div>
-
-              <div className="space-y-2">
-                <label className="text-sm font-medium">Fokusområden</label>
-                <div className="flex flex-wrap gap-2">
-                  {focusAreaOptions.map((option) => (
-                    <Button
-                      key={option.id}
-                      size="sm"
-                      type="button"
-                      variant={selectedFocusAreas.includes(option.id) ? 'default' : 'outline'}
-                      onClick={() => toggleFocusArea(option.id)}
-                      title={option.description}
-                    >
-                      {option.label}
-                    </Button>
-                  ))}
-                </div>
-              </div>
-            </div>
-
             {/* Quick Templates */}
             <div className="space-y-2">
               <label className="text-sm font-medium">Eller prova en snabb analys:</label>
@@ -546,7 +242,7 @@
                 {templates.map((template) => (
                   <Button
                     key={template.id}
-                    variant={selectedTemplate === template.id ? 'default' : 'outline'}
+                    variant={selectedTemplate === template.id ? "default" : "outline"}
                     size="sm"
                     onClick={() => handleTemplateSelect(template)}
                     className="h-auto p-3 text-left justify-start"
@@ -563,16 +259,8 @@
         </CardContent>
       </Card>
 
-      {errorMessage && (
-        <Card className="border-red-200 bg-red-50">
-          <CardContent className="py-4">
-            <p className="text-sm text-red-700">{errorMessage}</p>
-          </CardContent>
-        </Card>
-      )}
-
       {/* Results */}
-      {analysisResult && (
+      {results && (
         <div className="space-y-4">
           {/* Summary Stats */}
           <div className="grid grid-cols-1 md:grid-cols-4 gap-4">
@@ -581,46 +269,37 @@
                 <div className="flex items-center space-x-2">
                   <Building2 className="h-5 w-5 text-blue-600" />
                   <div>
-<<<<<<< HEAD
-                    <p className="text-2xl font-bold">{analysisResult.meta?.companyCount ?? 0}</p>
-                    <p className="text-xs text-gray-600">Analyserade bolag</p>
-=======
                     <p className="text-2xl font-bold">{results.summary.totalFound}</p>
                     <p className="text-xs text-gray-600">Företag hittade</p>
->>>>>>> ff0e5648
                   </div>
                 </div>
               </CardContent>
             </Card>
-
-            {datasetSummary?.averageRevenue && (
+            
+            {results.summary.averageRevenue && (
               <Card>
                 <CardContent className="p-4">
                   <div className="flex items-center space-x-2">
                     <TrendingUp className="h-5 w-5 text-green-600" />
                     <div>
                       <p className="text-2xl font-bold">
-                        {(datasetSummary.averageRevenue / 1000).toFixed(1)}M
+                        {(results.summary.averageRevenue / 1000000).toFixed(1)}M
                       </p>
-<<<<<<< HEAD
-                      <p className="text-xs text-gray-600">Genomsnittlig omsättning (MSEK)</p>
-=======
                       <p className="text-xs text-gray-600">Genomsnittlig omsättning (SEK)</p>
->>>>>>> ff0e5648
                     </div>
                   </div>
                 </CardContent>
               </Card>
             )}
 
-            {datasetSummary?.averageGrowth && (
+            {results.summary.averageGrowth && (
               <Card>
                 <CardContent className="p-4">
                   <div className="flex items-center space-x-2">
                     <TrendingUp className="h-5 w-5 text-purple-600" />
                     <div>
                       <p className="text-2xl font-bold">
-                        {(datasetSummary.averageGrowth * 100).toFixed(1)}%
+                        {(results.summary.averageGrowth * 100).toFixed(1)}%
                       </p>
                       <p className="text-xs text-gray-600">Genomsnittlig tillväxt</p>
                     </div>
@@ -634,128 +313,44 @@
                 <div className="flex items-center space-x-2">
                   <Sparkles className="h-5 w-5 text-yellow-600" />
                   <div>
-<<<<<<< HEAD
-                    <p className="text-2xl font-bold">{analysisResult.meta.summaryInsights?.length ?? 0}</p>
-                    <p className="text-xs text-gray-600">Strategiska insikter</p>
-=======
                     <p className="text-2xl font-bold">{results.insights.length}</p>
                     <p className="text-xs text-gray-600">AI-insikter</p>
->>>>>>> ff0e5648
                   </div>
                 </div>
               </CardContent>
             </Card>
           </div>
 
-          {/* Meta Overview */}
+          {/* Insights */}
           <Card>
             <CardHeader>
               <CardTitle className="flex items-center space-x-2">
-<<<<<<< HEAD
-                <BarChart3 className="h-5 w-5 text-blue-600" />
-                <span>Analysöversikt</span>
-=======
                 <Lightbulb className="h-5 w-5 text-yellow-600" />
                 <span>AI-insikter</span>
->>>>>>> ff0e5648
               </CardTitle>
-              <CardDescription>
-                {analysisResult.meta?.generatedAt
-                  ? new Date(analysisResult.meta.generatedAt).toLocaleString('sv-SE')
-                  : 'Okänt genereringsdatum'}
-              </CardDescription>
             </CardHeader>
-            <CardContent className="space-y-3">
-              <div className="flex flex-wrap gap-2">
-                  <Badge variant="secondary">
-                    Profil:{' '}
-                    {analysisTypeLabels[analysisResult.meta?.analysisType as AnalysisType] ||
-                      analysisResult.meta?.analysisType ||
-                      'Okänd'}
-                  </Badge>
-                  <Badge variant="secondary">
-                    Tidshorisont:{' '}
-                    {timeHorizonLabels[(analysisResult.meta?.timeHorizon as TimeHorizon | undefined) || 'unspecified']}
-                  </Badge>
-                {focusAreas.map((area) => (
-                  <Badge key={area} variant="outline">
-                    {getFocusAreaLabel(area)}
-                  </Badge>
+            <CardContent>
+              <div className="space-y-2">
+                {results.insights.map((insight, index) => (
+                  <div key={index} className="p-3 bg-blue-50 rounded-lg">
+                    <p className="text-sm text-blue-900">{insight}</p>
+                  </div>
                 ))}
               </div>
-              {analysisResult.meta.summaryInsights && analysisResult.meta.summaryInsights.length > 0 && (
-                <div className="grid gap-2">
-                  {analysisResult.meta.summaryInsights.map((insight, index) => (
-                    <div key={index} className="p-3 bg-blue-50 rounded-lg">
-                      <p className="text-sm text-blue-900">{insight}</p>
-                    </div>
-                  ))}
-                </div>
-              )}
             </CardContent>
           </Card>
 
-          {/* Portfolio Insights */}
-          {(analysisResult.portfolioInsights?.themes?.length ||
-            analysisResult.portfolioInsights?.signals?.length ||
-            analysisResult.portfolioInsights?.benchmarks?.length) && (
-            <Card>
-              <CardHeader>
-                <CardTitle className="flex items-center space-x-2">
-                  <Lightbulb className="h-5 w-5 text-yellow-600" />
-                  <span>Portföljinsikter</span>
-                </CardTitle>
-              </CardHeader>
-              <CardContent className="grid md:grid-cols-3 gap-4">
-                {analysisResult.portfolioInsights?.themes && (
-                  <div>
-                    <h4 className="font-semibold mb-2">Teman</h4>
-                    <ul className="space-y-2 text-sm">
-                      {analysisResult.portfolioInsights?.themes?.map((theme, index) => (
-                        <li key={index} className="p-2 bg-purple-50 rounded">{theme}</li>
-                      ))}
-                    </ul>
-                  </div>
-                )}
-                {analysisResult.portfolioInsights?.signals && (
-                  <div>
-                    <h4 className="font-semibold mb-2">Signaler</h4>
-                    <ul className="space-y-2 text-sm">
-                      {analysisResult.portfolioInsights?.signals?.map((signal, index) => (
-                        <li key={index} className="p-2 bg-green-50 rounded">{signal}</li>
-                      ))}
-                    </ul>
-                  </div>
-                )}
-                {analysisResult.portfolioInsights?.benchmarks && (
-                  <div>
-                    <h4 className="font-semibold mb-2">Benchmark</h4>
-                    <ul className="space-y-2 text-sm">
-                      {analysisResult.portfolioInsights?.benchmarks?.map((benchmark, index) => (
-                        <li key={index} className="p-2 bg-orange-50 rounded">{benchmark}</li>
-                      ))}
-                    </ul>
-                  </div>
-                )}
-              </CardContent>
-            </Card>
-          )}
-
           {/* Top Segments */}
-<<<<<<< HEAD
-          {datasetSummary?.topIndustries && datasetSummary.topIndustries.length > 0 && (
-=======
           {results.summary?.topSegments?.length > 0 && (
->>>>>>> ff0e5648
             <Card>
               <CardHeader>
                 <CardTitle>Toppbranscher</CardTitle>
               </CardHeader>
               <CardContent>
                 <div className="flex flex-wrap gap-2">
-                  {datasetSummary.topIndustries.map((segment, index) => (
+                  {results.summary.topSegments.map((segment, index) => (
                     <Badge key={index} variant="secondary" className="text-sm">
-                      {segment.name} ({segment.count})
+                      {segment.segment} ({segment.count})
                     </Badge>
                   ))}
                 </div>
@@ -763,89 +358,19 @@
             </Card>
           )}
 
-          {/* Action Plan */}
-          {actionPlan &&
-            (actionPlan.quickWins?.length ||
-              actionPlan.strategicMoves?.length ||
-              actionPlan.riskMitigations?.length ||
-              actionPlan.nextSteps?.length) && (
+          {/* Recommendations */}
+          {results.recommendations.length > 0 && (
             <Card>
               <CardHeader>
-<<<<<<< HEAD
-                <CardTitle className="flex items-center space-x-2">
-                  <ClipboardList className="h-5 w-5 text-emerald-600" />
-                  <span>Handlingsplan</span>
-                </CardTitle>
-=======
                 <CardTitle>Rekommendationer</CardTitle>
->>>>>>> ff0e5648
               </CardHeader>
-              <CardContent className="grid md:grid-cols-2 gap-4">
-                {actionPlan?.quickWins && actionPlan.quickWins.length > 0 && (
-                  <div>
-                    <h4 className="font-semibold mb-2">Snabba vinster</h4>
-                    <ul className="space-y-2 text-sm">
-                      {actionPlan.quickWins.map((item, index) => (
-                        <li key={index} className="p-2 bg-green-50 rounded">{item}</li>
-                      ))}
-                    </ul>
-                  </div>
-                )}
-                {actionPlan?.strategicMoves && actionPlan.strategicMoves.length > 0 && (
-                  <div>
-                    <h4 className="font-semibold mb-2">Strategiska initiativ</h4>
-                    <ul className="space-y-2 text-sm">
-                      {actionPlan.strategicMoves.map((item, index) => (
-                        <li key={index} className="p-2 bg-blue-50 rounded">{item}</li>
-                      ))}
-                    </ul>
-                  </div>
-                )}
-                {actionPlan?.riskMitigations && actionPlan.riskMitigations.length > 0 && (
-                  <div>
-                    <h4 className="font-semibold mb-2">Riskmitigering</h4>
-                    <ul className="space-y-2 text-sm">
-                      {actionPlan.riskMitigations.map((item, index) => (
-                        <li key={index} className="p-2 bg-red-50 rounded">{item}</li>
-                      ))}
-                    </ul>
-                  </div>
-                )}
-                {actionPlan?.nextSteps && actionPlan.nextSteps.length > 0 && (
-                  <div>
-                    <h4 className="font-semibold mb-2">Nästa steg</h4>
-                    <ul className="space-y-2 text-sm">
-                      {actionPlan.nextSteps.map((item, index) => (
-                        <li key={index} className="p-2 bg-gray-100 rounded">{item}</li>
-                      ))}
-                    </ul>
-                  </div>
-                )}
-              </CardContent>
-            </Card>
-          )}
-
-          {/* Token usage */}
-          {usage && (
-            <Card>
-              <CardHeader>
-                <CardTitle className="flex items-center space-x-2">
-                  <Target className="h-5 w-5 text-indigo-600" />
-                  <span>Tokenanvändning</span>
-                </CardTitle>
-              </CardHeader>
-              <CardContent className="grid grid-cols-1 md:grid-cols-3 gap-4 text-sm">
-                <div className="p-3 border rounded-md">
-                  <p className="text-xs text-gray-500">Prompt tokens</p>
-                  <p className="text-lg font-semibold">{usage.prompt_tokens}</p>
-                </div>
-                <div className="p-3 border rounded-md">
-                  <p className="text-xs text-gray-500">Completion tokens</p>
-                  <p className="text-lg font-semibold">{usage.completion_tokens}</p>
-                </div>
-                <div className="p-3 border rounded-md">
-                  <p className="text-xs text-gray-500">Totalt</p>
-                  <p className="text-lg font-semibold">{usage.total_tokens}</p>
+              <CardContent>
+                <div className="space-y-2">
+                  {results.recommendations.map((recommendation, index) => (
+                    <div key={index} className="p-3 bg-green-50 rounded-lg">
+                      <p className="text-sm text-green-900">{recommendation}</p>
+                    </div>
+                  ))}
                 </div>
               </CardContent>
             </Card>
@@ -854,50 +379,6 @@
           {/* Analysis Results */}
           <Card>
             <CardHeader>
-<<<<<<< HEAD
-              <CardTitle>Analysis Results</CardTitle>
-              <CardDescription>AI analysis results for your query</CardDescription>
-            </CardHeader>
-            <CardContent>
-              <div className="space-y-3">
-                {analysisResult.companies && analysisResult.companies.length > 0 ? (
-                  analysisResult.companies.slice(0, 10).map((company, index) => (
-                    <div key={index} className="p-3 border rounded-lg">
-                      <div className="flex justify-between items-start">
-                        <div>
-                          <h4 className="font-medium">{company.name}</h4>
-                          {company.orgNr && (
-                            <p className="text-xs text-gray-500">Org.nr: {company.orgNr}</p>
-                          )}
-                          {company.executiveSummary && (
-                            <p className="text-sm text-gray-700 mt-2">{company.executiveSummary}</p>
-                          )}
-                        </div>
-                        <div className="text-right space-y-1">
-                          {typeof company.financialHealth === 'number' && (
-                            <p className="text-sm font-semibold text-emerald-600">
-                              Finansiell styrka: {company.financialHealth.toFixed(1)}/10
-                            </p>
-                          )}
-                          {company.growthPotential && (
-                            <Badge variant="outline">Tillväxt: {company.growthPotential}</Badge>
-                          )}
-                          {company.marketPosition && (
-                            <Badge variant="secondary">Position: {company.marketPosition}</Badge>
-                          )}
-                          {company.recommendation && (
-                            <Badge variant="default" className="bg-purple-600">
-                              Råd: {company.recommendation}
-                            </Badge>
-                          )}
-                          {typeof company.targetPrice === 'number' && (
-                            <p className="text-xs text-gray-500">Målvärde: {company.targetPrice} TSEK</p>
-                          )}
-                          {typeof company.confidence === 'number' && (
-                            <p className="text-xs text-gray-500">Säkerhet: {company.confidence}%</p>
-                          )}
-                        </div>
-=======
               <CardTitle>Analysresultat</CardTitle>
               <CardDescription>
                 AI-analysresultat för din fråga
@@ -914,94 +395,31 @@
                           <p className="text-sm text-gray-600">
                           {company.city || company.address} • {company.segment || company.Bransch || 'Unknown'}
                         </p>
->>>>>>> ff0e5648
                       </div>
-                      <div className="grid md:grid-cols-2 gap-3 mt-4 text-sm">
-                        {company.strengths && company.strengths.length > 0 && (
-                          <div>
-                            <h5 className="font-semibold text-emerald-700 mb-1">Styrkor</h5>
-                            <ul className="list-disc list-inside space-y-1 text-emerald-900">
-                              {company.strengths.map((item, idx) => (
-                                <li key={idx}>{item}</li>
-                              ))}
-                            </ul>
-                          </div>
+                      <div className="text-right">
+                        {company.revenue && (
+                          <p className="text-sm font-medium">
+                            {(parseFloat(company.revenue) / 1000000).toFixed(1)}M SEK
+                          </p>
                         )}
-<<<<<<< HEAD
-                        {company.weaknesses && company.weaknesses.length > 0 && (
-                          <div>
-                            <h5 className="font-semibold text-amber-700 mb-1">Svagheter</h5>
-                            <ul className="list-disc list-inside space-y-1 text-amber-900">
-                              {company.weaknesses.map((item, idx) => (
-                                <li key={idx}>{item}</li>
-                              ))}
-                            </ul>
-                          </div>
-                        )}
-                        {company.opportunities && company.opportunities.length > 0 && (
-                          <div>
-                            <h5 className="font-semibold text-blue-700 mb-1">Möjligheter</h5>
-                            <ul className="list-disc list-inside space-y-1 text-blue-900">
-                              {company.opportunities.map((item, idx) => (
-                                <li key={idx}>{item}</li>
-                              ))}
-                            </ul>
-                          </div>
-                        )}
-                        {company.risks && company.risks.length > 0 && (
-                          <div>
-                            <h5 className="font-semibold text-red-700 mb-1">Risker</h5>
-                            <ul className="list-disc list-inside space-y-1 text-red-900">
-                              {company.risks.map((item, idx) => (
-                                <li key={idx}>{item}</li>
-                              ))}
-                            </ul>
-                          </div>
-=======
                         {company.revenue_growth && (
                           <p className="text-xs text-green-600">
                             +{(parseFloat(company.revenue_growth) * 100).toFixed(1)}% tillväxt
                           </p>
->>>>>>> ff0e5648
                         )}
                       </div>
                     </div>
-                  ))
-                ) : (
-                  <div className="p-4 text-center text-gray-500">
-                    <p>No companies found matching your criteria.</p>
-                    <p className="text-sm mt-1">
-                      Try broadening your search parameters or select a different data source.
-                    </p>
-                  </div>
-<<<<<<< HEAD
-=======
+                  </div>
                 ))
                 ) : (
                   <div className="p-4 text-center text-gray-500">
                     <p>Inga företag hittades som matchar dina kriterier.</p>
                     <p className="text-sm mt-1">Försök bredda dina sökparametrar eller välj en annan datakälla.</p>
                   </div>
->>>>>>> ff0e5648
                 )}
               </div>
             </CardContent>
           </Card>
-
-          {/* Raw Response */}
-          {rawResponse && (
-            <Card>
-              <CardHeader>
-                <CardTitle className="flex items-center space-x-2">
-                  <ShieldCheck className="h-5 w-5 text-slate-600" />
-                  <span>Rått modelsvar (felsökning)</span>
-                </CardTitle>
-              </CardHeader>
-              <CardContent>
-                <Textarea value={rawResponse} readOnly rows={6} className="font-mono text-xs" />
-              </CardContent>
-            </Card>
-          )}
         </div>
       )}
     </div>
