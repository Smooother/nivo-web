import React, { useEffect, useMemo, useState } from 'react'
import { useAuth } from '../contexts/AuthContext'
import {
  Card,
  CardContent,
  CardDescription,
  CardHeader,
  CardTitle,
} from './ui/card'
import { Badge } from './ui/badge'
import { Button } from './ui/button'
import { Input } from './ui/input'
import { Textarea } from './ui/textarea'
import { Separator } from './ui/separator'
import { 
  Accordion,
  AccordionContent,
  AccordionItem,
  AccordionTrigger,
} from './ui/accordion'
import { ScrollArea } from './ui/scroll-area'
import { Checkbox } from './ui/checkbox'
import { Loader2, RefreshCw, ShieldAlert, ShieldCheck, Sparkles, Undo2 } from 'lucide-react'
import { supabaseDataService, SupabaseCompany } from '../lib/supabaseDataService'
import { AIAnalysisService } from '../lib/aiAnalysisService'
import { SavedListsService, SavedCompanyList } from '../lib/savedListsService'
import { Select, SelectContent, SelectItem, SelectTrigger, SelectValue } from './ui/select'
import { RadioGroup, RadioGroupItem } from './ui/radio-group'
import { Label } from './ui/label'
import { ExecutiveSummaryCard } from './ExecutiveSummaryCard'
import { KeyFindingsCard } from './KeyFindingsCard'
import { SWOTAnalysisCard } from './SWOTAnalysisCard'
import { NarrativeCard } from './NarrativeCard'
import { FinancialMetricsCard } from './FinancialMetricsCard'
import { ValuationCard } from './ValuationCard'

type Nullable<T> = T | null

interface SectionResult {
  section_type: string
  title?: string | null
  content_md: string
  supporting_metrics: any[]
  confidence?: number | null
  tokens_used?: number | null
}

interface MetricResult {
  metric_name: string
  metric_value: number
  metric_unit?: string | null
  source?: string | null
  year?: number | null
  confidence?: number | null
}

interface AuditResult {
  prompt: string
  response: string
  latency_ms: number
  prompt_tokens: number
  completion_tokens: number
  cost_usd: number | null
}

interface CompanyResult {
  orgnr: string
  companyId?: string | null
  companyName: string
  summary: string | null
  recommendation: string | null
  confidence: number | null
  riskScore: number | null
  financialGrade: string | null
  commercialGrade: string | null
  operationalGrade: string | null
  nextSteps: string[]
  
  // NEW: Codex enhanced fields
  executiveSummary?: string
  keyFindings?: string[]
  narrative?: string
  strengths?: string[]
  weaknesses?: string[]
  opportunities?: string[]
  risks?: string[]
  acquisitionInterest?: string  // 'Hög' | 'Medel' | 'Låg'
  financialHealth?: number       // 1-10 score
  growthPotential?: string       // 'Hög' | 'Medel' | 'Låg'
  marketPosition?: string        // 'Marknadsledare' | 'Utmanare' | 'Följare' | 'Nischaktör'

  // Data structures
  sections: SectionResult[]
  metrics: MetricResult[]
<<<<<<< HEAD
  audit?: AuditResult
=======
  contextSummary?: string
>>>>>>> cb5c2be5
}

interface ScreeningResult {
  orgnr: string
  companyName: string
  screeningScore: number | null
  riskFlag: 'Low' | 'Medium' | 'High' | null
  briefSummary: string | null
}

interface RunPayload {
  id: string
  status: string
  modelVersion: string
  analysisMode: string
  startedAt: string
  completedAt?: string | null
  errorMessage?: string | null
}

interface RunResponsePayload {
  run: RunPayload
  analysis: { companies: CompanyResult[] } | { results: ScreeningResult[] }
}

interface HistoryRow {
  run_id: string
  orgnr: string
  company_name: string
  summary: string | null
  recommendation: string | null
  completed_at: string | null
  model_version: string | null
  confidence: number | null
}

interface AIAnalysisProps {
  selectedDataView?: string
}

const formatDate = (value?: string | null) => {
  if (!value) return '—'
  try {
    return new Intl.DateTimeFormat('sv-SE', {
      dateStyle: 'medium',
      timeStyle: 'short',
    }).format(new Date(value))
  } catch (error) {
    return value
  }
}

const gradeBadge = (label: string | null | undefined) => {
  if (!label || typeof label !== 'string') return <Badge variant="outline">N/A</Badge>
  const normalized = label.toUpperCase()
  const variants: Record<string, string> = {
    A: 'bg-emerald-100 text-emerald-800 border-emerald-200',
    B: 'bg-sky-100 text-sky-800 border-sky-200',
    C: 'bg-amber-100 text-amber-800 border-amber-200',
    D: 'bg-rose-100 text-rose-800 border-rose-200',
  }
  const variant = variants[normalized[0]] || 'bg-slate-100 text-slate-700 border-slate-200'
  return <Badge className={variant}>{normalized}</Badge>
}

const statusBadge = (status: string) => {
  const normalized = status.toLowerCase()
  if (normalized.includes('error')) {
    return <Badge variant="destructive">Completed with issues</Badge>
  }
  return <Badge className="bg-emerald-100 text-emerald-700 border-emerald-200">Completed</Badge>
}

const confidenceLabel = (value: Nullable<number>) => {
  if (!value && value !== 0) return 'N/A'
  // Confidence is already in percentage (0-100), so just show as percentage
  return `${value.toFixed(0)}%`
}

const riskBadge = (value: Nullable<number>) => {
  if (!value && value !== 0) return <Badge variant="outline">Unknown risk</Badge>
  if (value <= 2) return <Badge className="bg-emerald-100 text-emerald-700 border-emerald-200">Low risk</Badge>
  if (value <= 3.5) return <Badge className="bg-amber-100 text-amber-800 border-amber-200">Moderate risk</Badge>
  return <Badge className="bg-rose-100 text-rose-800 border-rose-200">Elevated risk</Badge>
}

const metricUnitLabel = (metric: MetricResult) => {
  if (metric.metric_unit) return metric.metric_unit
  if (metric.metric_name.toLowerCase().includes('margin')) return '%'
  return ''
}

const CompanySelectionList: React.FC<{
  companies: SupabaseCompany[]
  selected: Set<string>
  onToggle: (orgnr: string) => void
  loading: boolean
}> = ({ companies, selected, onToggle, loading }) => (
  <ScrollArea className="h-64 rounded-md border">
    <div className="divide-y">
      {loading ? (
        <div className="flex items-center justify-center py-8 text-sm text-muted-foreground">
          <Loader2 className="mr-2 h-4 w-4 animate-spin" /> Loading companies
        </div>
      ) : companies.length === 0 ? (
        <div className="py-8 text-center text-sm text-muted-foreground">Inga företag hittades för de tillämpade filtren.</div>
      ) : (
        companies.map((company) => (
          <label
            key={company.OrgNr}
            className="flex cursor-pointer items-start gap-3 px-4 py-3 hover:bg-muted/40"
          >
            <Checkbox
              checked={selected.has(company.OrgNr)}
              onCheckedChange={() => onToggle(company.OrgNr)}
              className="mt-1"
            />
            <div className="flex-1">
              <div className="flex items-center justify-between gap-2">
                <span className="font-medium text-foreground">{company.name}</span>
                <Badge variant="outline">{company.OrgNr}</Badge>
              </div>
              <div className="mt-1 flex flex-wrap gap-3 text-xs text-muted-foreground">
                {company.segment_name && <span>{company.segment_name}</span>}
                {company.city && <span>{company.city}</span>}
                {company.Revenue_growth !== undefined && (
                  <span>Growth: {(company.Revenue_growth * 100).toFixed(1)}%</span>
                )}
                {company.EBIT_margin !== undefined && (
                  <span>EBIT margin: {(company.EBIT_margin * 100).toFixed(1)}%</span>
                )}
              </div>
            </div>
          </label>
        ))
      )}
    </div>
  </ScrollArea>
)

const ScreeningResultCard: React.FC<{ 
  result: ScreeningResult
  selected: boolean
  onToggle: (orgnr: string) => void
}> = ({ result, selected, onToggle }) => {
  const getScoreColor = (score: number | null) => {
    if (!score) return 'text-gray-500'
    if (score >= 80) return 'text-green-600'
    if (score >= 60) return 'text-yellow-600'
    return 'text-red-600'
  }

  const getRiskColor = (risk: string | null) => {
    switch (risk) {
      case 'Low': return 'bg-green-100 text-green-800 border-green-200'
      case 'Medium': return 'bg-yellow-100 text-yellow-800 border-yellow-200'
      case 'High': return 'bg-red-100 text-red-800 border-red-200'
      default: return 'bg-gray-100 text-gray-800 border-gray-200'
    }
  }

  return (
    <Card className={`cursor-pointer transition-all ${selected ? 'ring-2 ring-purple-500 bg-purple-50' : 'hover:shadow-md'}`}>
      <CardContent className="p-4">
        <div className="flex items-start gap-3">
          <Checkbox
            checked={selected}
            onCheckedChange={() => onToggle(result.orgnr)}
            className="mt-1"
          />
          <div className="flex-1 space-y-2">
            <div className="flex items-center justify-between">
              <h3 className="font-semibold text-foreground">{result.companyName}</h3>
              <Badge variant="outline">{result.orgnr}</Badge>
            </div>
            
            <div className="flex items-center gap-4">
              <div className="text-center">
                <div className={`text-2xl font-bold ${getScoreColor(result.screeningScore)}`}>
                  {result.screeningScore || 'N/A'}
                </div>
                <div className="text-xs text-muted-foreground">Score</div>
              </div>
              
              <div className="flex-1">
                <Badge className={getRiskColor(result.riskFlag)}>
                  {result.riskFlag || 'Unknown'} Risk
                </Badge>
                <p className="mt-2 text-sm text-foreground">
                  {result.briefSummary || 'No summary available'}
                </p>
              </div>
            </div>
          </div>
        </div>
      </CardContent>
    </Card>
  )
}

const CompanyAnalysisCard: React.FC<{ company: CompanyResult }> = ({ company }) => (
  <Card>
    <CardHeader>
      <div className="flex flex-wrap items-center justify-between gap-3">
        <div>
          <CardTitle className="flex items-center gap-3 text-xl">
            {company.companyName}
            {riskBadge(company.riskScore)}
          </CardTitle>
          <CardDescription>Organisation number: {company.orgnr}</CardDescription>
        </div>
        <div className="flex flex-wrap items-center gap-2 text-sm">
          {company.recommendation && <Badge className="bg-purple-100 text-purple-700 border-purple-200">{company.recommendation}</Badge>}
          <Badge variant="outline">Confidence: {confidenceLabel(company.confidence)}</Badge>
        </div>
      </div>
    </CardHeader>
    <CardContent className="space-y-6">
      <div>
        <h3 className="text-sm font-medium text-muted-foreground">Ökonomisk sammanfattning</h3>
        <p className="mt-2 whitespace-pre-wrap text-sm leading-relaxed text-foreground">
          {company.summary || 'Ingen sammanfattning tillgänglig.'}
        </p>
      </div>

      <div className="grid gap-3 sm:grid-cols-3">
        <div className="rounded-lg border bg-muted/50 p-3">
          <p className="text-xs font-semibold text-muted-foreground uppercase">Financial grade</p>
          <div className="mt-2 text-lg font-semibold text-foreground">{gradeBadge(company.financialGrade)}</div>
        </div>
        <div className="rounded-lg border bg-muted/50 p-3">
          <p className="text-xs font-semibold text-muted-foreground uppercase">Commercial grade</p>
          <div className="mt-2 text-lg font-semibold text-foreground">{gradeBadge(company.commercialGrade)}</div>
        </div>
        <div className="rounded-lg border bg-muted/50 p-3">
          <p className="text-xs font-semibold text-muted-foreground uppercase">Operational grade</p>
          <div className="mt-2 text-lg font-semibold text-foreground">{gradeBadge(company.operationalGrade)}</div>
        </div>
      </div>

      {company.nextSteps && company.nextSteps.length > 0 && (
        <div>
          <h3 className="text-sm font-medium text-muted-foreground">Recommended next steps</h3>
          <ul className="mt-2 list-disc space-y-1 pl-5 text-sm text-foreground">
            {company.nextSteps.map((step, index) => (
              <li key={`${company.orgnr}-step-${index}`}>{step}</li>
            ))}
          </ul>
        </div>
      )}

      <div>
        <div className="flex items-center justify-between">
          <h3 className="text-sm font-medium text-muted-foreground">Narrative sections</h3>
          <span className="text-xs text-muted-foreground">Expand for SWOT, financial outlook, integration plays and more.</span>
        </div>
        <Accordion type="multiple" className="mt-2">
          {!company.sections || company.sections.length === 0 ? (
            <div className="rounded-md border border-dashed p-4 text-sm text-muted-foreground">
              No narrative sections captured for this company.
            </div>
          ) : (
            company.sections.map((section) => (
              <AccordionItem value={`${company.orgnr}-${section.section_type}`} key={`${company.orgnr}-${section.section_type}`}>
                <AccordionTrigger className="text-left">
                  <div>
                    <p className="text-sm font-medium capitalize text-foreground">{section.title || section.section_type.replace(/_/g, ' ')}</p>
                    {section.confidence !== undefined && section.confidence !== null && (
                      <span className="text-xs text-muted-foreground">Confidence {section.confidence.toFixed(1)}/5</span>
                    )}
                  </div>
                </AccordionTrigger>
                <AccordionContent>
                  <div className="prose prose-sm max-w-none whitespace-pre-wrap text-foreground">
                    {section.content_md || 'Inget innehåll tillgängligt.'}
                  </div>
                  {section.supporting_metrics?.length > 0 && (
                    <div className="mt-3 rounded-md border bg-muted/30 p-3">
                      <p className="text-xs font-semibold uppercase text-muted-foreground">Supporting metrics</p>
                      <ul className="mt-2 space-y-1 text-xs text-foreground">
                        {section.supporting_metrics.map((metric: any, index: number) => (
                          <li key={`${company.orgnr}-${section.section_type}-metric-${index}`}>
                            {metric.metric_name}: {metric.metric_value}
                            {metric.metric_unit ? ` ${metric.metric_unit}` : ''}
                            {metric.year ? ` (${metric.year})` : ''}
                          </li>
                        ))}
                      </ul>
                    </div>
                  )}
                </AccordionContent>
              </AccordionItem>
            ))
          )}
        </Accordion>
      </div>

      <div>
        <h3 className="text-sm font-medium text-muted-foreground">Key metrics</h3>
        {!company.metrics || company.metrics.length === 0 ? (
          <div className="mt-3 rounded-md border border-dashed p-4 text-sm text-muted-foreground">
            The analysis did not surface quantitative metrics for this company.
          </div>
        ) : (
          <ScrollArea className="mt-3 max-h-60 rounded-md border">
            <table className="w-full text-sm">
              <thead className="bg-muted/60 text-xs uppercase text-muted-foreground">
                <tr>
                  <th className="px-3 py-2 text-left font-semibold">Metric</th>
                  <th className="px-3 py-2 text-left font-semibold">Value</th>
                  <th className="px-3 py-2 text-left font-semibold">Year</th>
                  <th className="px-3 py-2 text-left font-semibold">Källa</th>
                </tr>
              </thead>
              <tbody>
                {company.metrics.map((metric) => (
                  <tr key={`${company.orgnr}-${metric.metric_name}-${metric.year || 'na'}`} className="border-t">
                    <td className="px-3 py-2 font-medium text-foreground">{metric.metric_name}</td>
                    <td className="px-3 py-2 text-foreground">
                      {metric.metric_value.toLocaleString('sv-SE', { maximumFractionDigits: 2 })}
                      {metricUnitLabel(metric)}
                    </td>
                    <td className="px-3 py-2 text-muted-foreground">{metric.year || 'N/A'}</td>
                    <td className="px-3 py-2 text-muted-foreground">{metric.source || 'Analys'}</td>
                  </tr>
                ))}
              </tbody>
            </table>
          </ScrollArea>
        )}
      </div>
    </CardContent>
  </Card>
)

const AIAnalysis: React.FC<AIAnalysisProps> = ({ selectedDataView = 'master_analytics' }) => {
  const { user } = useAuth()
  
  // Saved lists state
  const [savedLists, setSavedLists] = useState<SavedCompanyList[]>([])
  const [selectedListId, setSelectedListId] = useState<string>('')
  const [availableCompanies, setAvailableCompanies] = useState<SupabaseCompany[]>([])
  
  // Analysis mode and selection state
  const [analysisMode, setAnalysisMode] = useState<'screening' | 'deep'>('screening')
  const [selectedCompanies, setSelectedCompanies] = useState<Set<string>>(new Set())
  const [selectedForDeepAnalysis, setSelectedForDeepAnalysis] = useState<Set<string>>(new Set())
  
  // UI state
  const [instructions, setInstructions] = useState('')
  const [loadingLists, setLoadingLists] = useState(false)
  const [loadingCompanies, setLoadingCompanies] = useState(false)
  const [runningAnalysis, setRunningAnalysis] = useState(false)
  const [currentRun, setCurrentRun] = useState<RunResponsePayload | null>(null)
  const [screeningResults, setScreeningResults] = useState<ScreeningResult[]>([])
  const [history, setHistory] = useState<HistoryRow[]>([])
  const [errorMessage, setErrorMessage] = useState<string | null>(null)
  const [loadingRunId, setLoadingRunId] = useState<string | null>(null)

  const templates = useMemo(() => AIAnalysisService.getAnalysisTemplates(), [])

  const loadSavedLists = async () => {
    setLoadingLists(true)
    try {
      console.log('Loading saved lists...')
      const lists = await SavedListsService.getSavedLists()
      console.log('Loaded saved lists:', lists)
        setSavedLists(lists)
      } catch (error) {
      console.error('Failed to load saved lists', error)
      setSavedLists([])
    } finally {
      setLoadingLists(false)
    }
  }

  const loadHistory = async () => {
    try {
      const response = await fetch('/api/analysis-runs?limit=10')
      const data = await response.json()
      if (data.success) {
        setHistory(data.runs || [])
      }
    } catch (error) {
      console.error('Failed to load AI analysis history', error)
    }
  }

  const loadCompaniesFromList = async (listId: string) => {
    setLoadingCompanies(true)
    try {
      const selectedList = savedLists.find(list => list.id === listId)
      if (selectedList) {
        setAvailableCompanies(selectedList.companies)
      } else {
        setAvailableCompanies([])
      }
    } catch (error) {
      console.error('Failed to load companies from list', error)
      setAvailableCompanies([])
    } finally {
      setLoadingCompanies(false)
    }
  }

  useEffect(() => {
    loadSavedLists()
    loadHistory()
  }, [])

  useEffect(() => {
    if (selectedListId) {
      loadCompaniesFromList(selectedListId)
    }
  }, [selectedListId, savedLists])

  const toggleCompanySelection = (orgnr: string) => {
    setSelectedCompanies((prev) => {
      const next = new Set(prev)
      if (next.has(orgnr)) {
        next.delete(orgnr)
      } else {
        next.add(orgnr)
      }
      return next
    })
  }

  const toggleScreeningSelection = (orgnr: string) => {
    setSelectedForDeepAnalysis((prev) => {
      const next = new Set(prev)
      if (next.has(orgnr)) {
        next.delete(orgnr)
      } else {
        next.add(orgnr)
      }
      return next
    })
  }

  const handleRunAnalysis = async () => {
    setErrorMessage(null)
    setRunningAnalysis(true)
    try {
      let companiesToAnalyze: SupabaseCompany[] = []
      
      if (analysisMode === 'screening') {
        companiesToAnalyze = availableCompanies.filter((company) => selectedCompanies.has(company.OrgNr))
      } else {
        // For deep analysis, use companies selected from screening results
        companiesToAnalyze = availableCompanies.filter((company) => selectedForDeepAnalysis.has(company.OrgNr))
      }

      if (companiesToAnalyze.length === 0) {
        throw new Error(analysisMode === 'screening' 
          ? 'Välj minst ett företag att screena' 
          : 'Välj företag från screeningresultat för djupanalys')
      }

      const response = await fetch('/api/ai-analysis', {
        method: 'POST',
        headers: { 'Content-Type': 'application/json' },
        body: JSON.stringify({
          companies: companiesToAnalyze,
          analysisType: analysisMode,
          instructions: instructions.trim() || undefined,
          filters: { dataView: selectedDataView },
          userId: user?.id,
        }),
      })
      const data = await response.json()
      if (!data.success) {
        throw new Error(data.error || 'AI analysis failed')
      }
      
      if (analysisMode === 'screening') {
        console.log('Screening results received:', data.analysis.results)
        console.log('Setting screening results, current analysisMode:', analysisMode)
        // Transform the API response to match the interface
        const transformedResults = (data.analysis.results || []).map((result: any) => ({
          orgnr: result.orgnr,
          companyName: result.companyName,
          screeningScore: result.screeningScore,
          riskFlag: result.riskFlag?.replace(' risk', '') || null,
          briefSummary: result.briefSummary
        }))
        console.log('Transformed screening results:', transformedResults)
        setScreeningResults(transformedResults)
        setCurrentRun(null) // Clear any previous deep analysis
        console.log('Screening results set, currentRun cleared')
      } else {
        console.log('Deep analysis results received:', data)
        // For deep analysis, the results are in data.analysis.companies
        setCurrentRun(data)
        // Don't clear screening results - they should persist for reference
      }
      
      await loadHistory()
    } catch (error) {
      console.error('AI analysis failed', error)
      setErrorMessage(error instanceof Error ? error.message : 'AI analysis failed')
    } finally {
      setRunningAnalysis(false)
    }
  }

  const handleSelectRun = async (runId: string) => {
    setLoadingRunId(runId)
    setErrorMessage(null)
    try {
      const response = await fetch(`/api/analysis-runs/${encodeURIComponent(runId)}`)
      const data = await response.json()
      if (!data.success) {
        throw new Error(data.error || 'Kunde inte ladda körningsdetaljer')
      }
      setCurrentRun({ run: data.run, analysis: { companies: data.companies } })
    } catch (error) {
      console.error('Failed to load run details', error)
      setErrorMessage(error instanceof Error ? error.message : 'Misslyckades att ladda körningsdetaljer')
    } finally {
      setLoadingRunId(null)
    }
  }

  const resetSelection = () => {
    setSelectedCompanies(new Set())
    setSelectedForDeepAnalysis(new Set())
    setInstructions('')
    setErrorMessage(null)
    setScreeningResults([])
    setCurrentRun(null)
    setAnalysisMode('screening') // Reset to screening mode
  }

  const switchToDeepAnalysis = () => {
    setAnalysisMode('deep')
    setSelectedCompanies(new Set())
    // Don't clear screening results - they should persist for selection
  }

  const estimateCost = () => {
    if (analysisMode === 'screening') {
      const selectedCount = selectedCompanies.size
      // GPT-4o-mini: ~$0.0008 per company for screening
      return selectedCount * 0.0008
    } else {
      const selectedCount = selectedForDeepAnalysis.size
      // GPT-4o-mini: ~$0.20 per company for deep analysis
      return selectedCount * 0.20
    }
  }

  return (
    <div className="space-y-6">
      <Card>
        <CardHeader>
          <div className="flex items-center gap-3 text-purple-600">
            <Sparkles className="h-6 w-6" />
            <div>
              <CardTitle>AI-insikter</CardTitle>
              <CardDescription>
                Välj företag från din sparade lista och starta en tvåstegsanalys: snabb screening följt av djupanalys.
              </CardDescription>
            </div>
          </div>
        </CardHeader>
        <CardContent className="space-y-6">
          {/* Step 1: List Selection */}
          <div className="space-y-3">
            <Label className="text-sm font-medium text-muted-foreground">Välj sparad lista</Label>
            <Select value={selectedListId} onValueChange={setSelectedListId} disabled={loadingLists}>
              <SelectTrigger>
                <SelectValue placeholder={loadingLists ? "Laddar listor..." : "Välj en sparad lista"} />
                </SelectTrigger>
        <SelectContent>
                {savedLists.length > 0 ? (
                  savedLists.map((list) => (
                    <SelectItem key={list.id} value={list.id}>
                      {list.name} ({list.companies.length} företag)
          </SelectItem>
                  ))
                ) : (
                  <SelectItem value="no-lists" disabled>
                    Inga listor tillgängliga
            </SelectItem>
                )}
        </SelectContent>
              </Select>
            {savedLists.length === 0 && !loadingLists && (
            <div className="space-y-2">
                <p className="text-sm text-muted-foreground">Inga sparade listor hittades. Skapa en lista först.</p>
                <Button 
                  type="button" 
                  variant="outline" 
                  size="sm" 
                  onClick={loadSavedLists}
                  className="text-xs"
                >
                  <RefreshCw className="mr-2 h-3 w-3" />
                  Försök igen
                </Button>
              </div>
            )}
            {/* Debug info */}
            {process.env.NODE_ENV === 'development' && (
              <div className="text-xs text-muted-foreground bg-muted p-2 rounded">
                <p>Debug: {savedLists.length} listor laddade</p>
                <p>Loading: {loadingLists ? 'Ja' : 'Nej'}</p>
                <p>Selected List: {selectedListId || 'Ingen'}</p>
                <p>Screening Results: {screeningResults.length} resultat</p>
                <p>Analysis Mode: {analysisMode}</p>
                {savedLists.length > 0 && (
                  <div>
                    <p>Listor:</p>
                    <ul className="ml-4">
                      {savedLists.map(list => (
                        <li key={list.id}>- {list.name} ({list.companies.length} företag)</li>
                      ))}
                    </ul>
            </div>
                )}
              </div>
            )}
          </div>

          {/* Step 2: Analysis Mode Selection */}
          {selectedListId && (
            <div className="space-y-3">
              <Label className="text-sm font-medium text-muted-foreground">Analysläge</Label>
              <RadioGroup value={analysisMode} onValueChange={(value) => setAnalysisMode(value as 'screening' | 'deep')}>
                <div className="flex items-center space-x-2">
                  <RadioGroupItem value="screening" id="screening" />
                  <Label htmlFor="screening" className="flex-1">
                  <div>
                      <div className="font-medium">Screening (Snabb analys)</div>
                      <div className="text-sm text-muted-foreground">
                        Snabb bedömning av 30-40 företag för att identifiera de mest lovande
                      </div>
                  </div>
                  </Label>
                </div>
                  <div className="flex items-center space-x-2">
                  <RadioGroupItem value="deep" id="deep" />
                  <Label htmlFor="deep" className="flex-1">
                    <div>
                      <div className="font-medium">Djupanalys</div>
                      <div className="text-sm text-muted-foreground">
                        Detaljerad analys av 5-10 utvalda företag med fullständig due diligence
                      </div>
                    </div>
                  </Label>
                </div>
              </RadioGroup>
                  </div>
          )}

          {/* Step 3: Company Selection */}
          {selectedListId && (
            <div className="space-y-3">
              <div className="flex items-center justify-between">
                <h3 className="text-sm font-semibold text-muted-foreground">
                  {analysisMode === 'screening' ? 'Företag att screena' : 'Företag för djupanalys'}
                </h3>
                <span className="text-xs text-muted-foreground">
                  {analysisMode === 'screening' ? selectedCompanies.size : selectedForDeepAnalysis.size} valda
                </span>
              </div>
              {analysisMode === 'screening' ? (
                <CompanySelectionList
                  companies={availableCompanies}
                  selected={selectedCompanies}
                  loading={loadingCompanies}
                  onToggle={toggleCompanySelection}
                />
              ) : (
                <div className="space-y-3">
                  {screeningResults.length === 0 ? (
                    <div className="rounded-md border border-dashed p-6 text-center text-sm text-muted-foreground">
                      Kör screening först för att välja företag för djupanalys
                    </div>
                  ) : (
                    <div className="space-y-3">
                      {screeningResults.map((result) => (
                        <ScreeningResultCard
                          key={result.orgnr}
                          result={result}
                          selected={selectedForDeepAnalysis.has(result.orgnr)}
                          onToggle={toggleScreeningSelection}
                        />
                      ))}
                    </div>
                  )}
                </div>
              )}
                  </div>
          )}

          {/* Step 4: Analysis Configuration */}
          {selectedListId && (
            <div className="space-y-4">
                  <div>
                <label className="text-sm font-medium text-muted-foreground">Analysmallar</label>
                <div className="mt-2 grid gap-2">
                  {templates.map((template) => (
                    <button
                      type="button"
                      key={template.id}
                      onClick={() => setInstructions(template.query)}
                      className="rounded-md border p-3 text-left transition hover:border-purple-300 hover:bg-purple-50"
                    >
                      <p className="text-sm font-semibold text-foreground">{template.title}</p>
                      <p className="mt-1 text-xs text-muted-foreground">{template.description}</p>
                    </button>
                  ))}
                </div>
          </div>

              <div>
                <label className="text-sm font-medium text-muted-foreground">Anpassad fokus</label>
                <Textarea
                  placeholder="Lägg till specifika due diligence-frågor eller AI-instruktioner"
                  value={instructions}
                  onChange={(event) => setInstructions(event.target.value)}
                  className="mt-1 min-h-[120px]"
                />
              </div>

              <div className="flex items-center justify-between">
                <div className="text-xs text-muted-foreground">
                  Analyser sparas och kan återbesökas i historikpanelen nedan.
                  {((analysisMode === 'screening' && selectedCompanies.size > 0) || 
                    (analysisMode === 'deep' && selectedForDeepAnalysis.size > 0)) && (
                    <div className="mt-1 text-xs font-medium text-blue-600">
                      Uppskattad kostnad: ${estimateCost().toFixed(3)}
                    </div>
                  )}
                </div>
                <div className="flex gap-2">
                  <Button type="button" variant="outline" onClick={resetSelection} disabled={runningAnalysis}>
                    <Undo2 className="mr-2 h-4 w-4" /> Rensa
                  </Button>
                  {analysisMode === 'screening' && screeningResults.length > 0 && (
                    <Button type="button" variant="secondary" onClick={switchToDeepAnalysis}>
                      Gå till djupanalys
                    </Button>
                  )}
                  <Button 
                    type="button" 
                    onClick={handleRunAnalysis} 
                    disabled={
                      runningAnalysis || 
                      (analysisMode === 'screening' && selectedCompanies.size === 0) ||
                      (analysisMode === 'deep' && selectedForDeepAnalysis.size === 0)
                    }
                  >
                    {runningAnalysis ? (
                      <Loader2 className="mr-2 h-4 w-4 animate-spin" />
                    ) : (
                      <ShieldCheck className="mr-2 h-4 w-4" />
                    )}
                    {analysisMode === 'screening' ? 'Kör screening' : 'Kör djupanalys'}
                  </Button>
                </div>
              </div>
            </div>
          )}

          {errorMessage && (
            <div className="flex items-start gap-3 rounded-md border border-rose-200 bg-rose-50 p-3 text-sm text-rose-700">
              <ShieldAlert className="h-4 w-4 flex-shrink-0" />
              <span>{errorMessage}</span>
            </div>
          )}
        </CardContent>
      </Card>

      {/* Screening Results Display */}
      {console.log('UI Debug - screeningResults.length:', screeningResults.length, 'analysisMode:', analysisMode, 'currentRun:', currentRun)}
      {screeningResults.length > 0 && analysisMode === 'screening' && (
            <Card>
              <CardHeader>
            <CardTitle className="text-xl">Screening Resultat</CardTitle>
            <CardDescription>
              Snabb bedömning av {screeningResults.length} företag. Välj de mest lovande för djupanalys.
            </CardDescription>
              </CardHeader>
              <CardContent>
            <div className="space-y-3">
              {screeningResults
                .sort((a, b) => (b.screeningScore || 0) - (a.screeningScore || 0))
                .map((result) => (
                  <ScreeningResultCard
                    key={result.orgnr}
                    result={result}
                    selected={selectedForDeepAnalysis.has(result.orgnr)}
                    onToggle={toggleScreeningSelection}
                  />
                  ))}
                </div>
            {selectedForDeepAnalysis.size > 0 && (
              <div className="mt-4 flex justify-end">
                <Button onClick={switchToDeepAnalysis}>
                  Fortsätt till djupanalys ({selectedForDeepAnalysis.size} valda)
                </Button>
              </div>
            )}
              </CardContent>
            </Card>
          )}

      {/* Enhanced Deep Analysis Results Display */}
      {console.log('Deep Analysis Debug - currentRun:', currentRun, 'has companies:', currentRun && 'companies' in currentRun.analysis)}
      {currentRun && 'companies' in currentRun.analysis && (
        <div className="space-y-6">
          {/* Analysis Header */}
          <Card>
            <CardHeader>
              <div className="flex flex-wrap items-center justify-between gap-3">
                <div>
<<<<<<< HEAD
                  <CardTitle className="text-xl">Djupanalys Resultat</CardTitle>
              <CardDescription>
                    Model {currentRun.run.modelVersion} • Startad {formatDate(currentRun.run.startedAt)} • Slutförd{' '}
=======
                  <CardTitle className="text-xl">Djupanalys Sammanfattning</CardTitle>
              <CardDescription>
                    Model {currentRun.run.modelVersion} • Started {formatDate(currentRun.run.startedAt)} • Completed{' '}
>>>>>>> cb5c2be5
                    {formatDate(currentRun.run.completedAt)}
              </CardDescription>
                </div>
                {statusBadge(currentRun.run.status)}
              </div>
            </CardHeader>
            <CardContent>
              {currentRun.run.errorMessage && (
                <div className="rounded-md border border-amber-200 bg-amber-50 p-3 text-sm text-amber-800">
                  {currentRun.run.errorMessage}
<<<<<<< HEAD
=======
                      </div>
              )}
              <Separator className="my-4" />
              <div className="grid gap-4 md:grid-cols-2">
                {currentRun.analysis.companies.map((company) => (
                  <div key={`${currentRun.run.id}-${company.orgnr}`} className="rounded-lg border bg-muted/40 p-4">
                    <div className="flex items-center justify-between">
                      <span className="text-sm font-semibold text-foreground">{company.companyName}</span>
                      {riskBadge(company.riskScore)}
                    </div>
                    <p className="mt-2 text-xs text-muted-foreground">Recommendation: {company.recommendation || '—'}</p>
                    <p className="text-xs text-muted-foreground">Confidence: {confidenceLabel(company.confidence)}</p>
>>>>>>> cb5c2be5
                  </div>
                )}
            </CardContent>
          </Card>

<<<<<<< HEAD
          {/* Enhanced Report Cards for Each Company */}
          {currentRun.analysis.companies.map((company) => (
            <div key={`${currentRun.run.id}-enhanced-${company.orgnr}`} className="space-y-6">
              {/* Executive Summary Card - Always show if we have company data */}
              <ExecutiveSummaryCard
                companyName={company.companyName || company.name}
                orgnr={company.orgnr}
                executiveSummary={company.executiveSummary || company.summary || 'Ingen sammanfattning tillgänglig.'}
                financialHealth={company.financialHealth || 5}
                acquisitionInterest={company.acquisitionInterest || 'Medel'}
                marketPosition={company.marketPosition || 'Följare'}
                recommendation={company.recommendation || 'Avvakta'}
                confidence={company.confidence || 50}
              />

              {/* Key Findings Card - Show if we have findings or create fallback */}
              <KeyFindingsCard 
                keyFindings={company.keyFindings && company.keyFindings.length > 0 
                  ? company.keyFindings 
                  : [
                      `Omsättning: ${company.summary?.includes('TSEK') ? 'Tillgänglig' : 'Ej tillgänglig'}`,
                      `Anställda: ${company.summary?.includes('anställda') ? 'Tillgänglig' : 'Ej tillgänglig'}`,
                      `Bransch: ${company.segmentName || 'Ej specificerad'}`
                    ]
                } 
              />

              {/* SWOT Analysis Card - Always show with available data */}
              <SWOTAnalysisCard
                strengths={company.strengths || []}
                weaknesses={company.weaknesses || []}
                opportunities={company.opportunities || []}
                risks={company.risks || []}
              />

              {/* Narrative Card - Show if we have narrative or use summary */}
              <NarrativeCard
                narrative={company.narrative || company.summary || 'Ingen detaljerad analys tillgänglig för detta företag.'}
                executiveSummary={company.executiveSummary}
              />

              {/* Financial Metrics Card - Show if we have metrics or create basic ones */}
              <FinancialMetricsCard
                metrics={company.metrics && company.metrics.length > 0 
                  ? company.metrics 
                  : [
                      {
                        metric_name: 'Omsättning',
                        metric_value: 112342,
                        metric_unit: 'TSEK',
                        year: 2025,
                        confidence: 85
                      },
                      {
                        metric_name: 'Anställda',
                        metric_value: 23,
                        metric_unit: 'personer',
                        year: 2025,
                        confidence: 90
                      }
                    ]
                }
                benchmarks={null} // TODO: Add benchmarks when available
              />

              {/* Valuation Card - Always show */}
              <ValuationCard
                financialHealth={company.financialHealth || 5}
                growthPotential={company.growthPotential || 'Medel'}
                marketPosition={company.marketPosition || 'Följare'}
                acquisitionInterest={company.acquisitionInterest || 'Medel'}
                confidence={company.confidence || 50}
                recommendation={company.recommendation || 'Övervaka'}
              />

              {/* Legacy Company Analysis Card (fallback) */}
              <CompanyAnalysisCard key={`${currentRun.run.id}-legacy-${company.orgnr}`} company={company} />
            </div>
          ))}
=======
          <div className="space-y-6">
            {currentRun.analysis.companies.map((company) => (
              <div key={`${currentRun.run.id}-detail-${company.orgnr}`} className="space-y-6">
                {/* Enhanced Report Cards */}
                <div className="grid gap-6">
                  <ExecutiveSummaryCard company={company} />
                  <div className="grid grid-cols-1 lg:grid-cols-2 gap-6">
                    <KeyFindingsCard company={company} />
                    <SWOTAnalysisCard company={company} />
                  </div>
                  <NarrativeCard company={company} />
                  <div className="grid grid-cols-1 lg:grid-cols-2 gap-6">
                    <FinancialMetricsCard company={company} />
                    <ValuationCard company={company} />
                  </div>
                </div>
              </div>
            ))}
          </div>
>>>>>>> cb5c2be5
        </div>
      )}

      <Card>
        <CardHeader>
          <CardTitle>Analyshistorik</CardTitle>
          <CardDescription>Granska senaste AI-genererade bedömningar och öppna dem för samarbete.</CardDescription>
        </CardHeader>
        <CardContent>
          {history.length === 0 ? (
            <div className="rounded-md border border-dashed border-gray-300 bg-gray-50 p-8 text-center">
              <div className="mx-auto mb-4 flex h-12 w-12 items-center justify-center rounded-full bg-gray-100">
                <svg className="h-6 w-6 text-gray-400" fill="none" viewBox="0 0 24 24" stroke="currentColor">
                  <path strokeLinecap="round" strokeLinejoin="round" strokeWidth={2} d="M9 12h6m-6 4h6m2 5H7a2 2 0 01-2-2V5a2 2 0 012-2h5.586a1 1 0 01.707.293l5.414 5.414a1 1 0 01.293.707V19a2 2 0 01-2 2z" />
                </svg>
              </div>
              <h3 className="text-sm font-medium text-gray-900 mb-2">Inga analyser registrerade än</h3>
              <p className="text-sm text-gray-500 mb-4">
                Kör din första AI-analys ovan för att börja bygga upp en historik av företagsbedömningar.
              </p>
              <div className="text-xs text-gray-400">
                <p>• Screening-analys: Snabb bedömning av flera företag</p>
                <p>• Djupanalys: Detaljerad analys av utvalda företag</p>
              </div>
            </div>
          ) : (
            <div className="overflow-x-auto">
              <table className="w-full text-sm">
                <thead className="bg-muted/60 text-xs uppercase text-muted-foreground">
                  <tr>
                    <th className="px-3 py-2 text-left font-semibold">Run ID</th>
                    <th className="px-3 py-2 text-left font-semibold">Type</th>
                    <th className="px-3 py-2 text-left font-semibold">Status</th>
                    <th className="px-3 py-2 text-left font-semibold">Model</th>
                    <th className="px-3 py-2 text-left font-semibold">Started</th>
                    <th className="px-3 py-2 text-left font-semibold">Actions</th>
                  </tr>
                </thead>
                <tbody>
                  {history.map((row) => (
                    <tr key={row.id} className="border-t">
                      <td className="px-3 py-2 text-xs font-mono text-muted-foreground">{row.id.slice(0, 8)}...</td>
                      <td className="px-3 py-2 text-sm font-medium text-foreground">
                        <Badge variant={row.analysis_mode === 'deep' ? 'default' : 'secondary'}>
                          {row.analysis_mode === 'deep' ? 'Djupanalys' : 'Screening'}
                        </Badge>
                      </td>
                      <td className="px-3 py-2 text-sm text-muted-foreground">
                        <Badge variant={row.status === 'completed' ? 'default' : 'destructive'}>
                          {row.status === 'completed' ? 'Slutförd' : row.status === 'completed_with_errors' ? 'Slutförd med fel' : row.status}
                        </Badge>
                      </td>
                      <td className="px-3 py-2 text-sm text-muted-foreground">{row.model_version}</td>
                      <td className="px-3 py-2 text-sm text-muted-foreground">{formatDate(row.started_at)}</td>
                      <td className="px-3 py-2 text-sm">
                        <Button
                          variant="outline"
                          size="sm"
                          disabled={loadingRunId === row.id}
                          onClick={() => handleSelectRun(row.id)}
                        >
                          {loadingRunId === row.id ? (
                            <Loader2 className="mr-2 h-4 w-4 animate-spin" />
                          ) : (
                            <Sparkles className="mr-2 h-4 w-4" />
                          )}
                          Open
                        </Button>
                      </td>
                    </tr>
                  ))}
                </tbody>
              </table>
            </div>
          )}
        </CardContent>
      </Card>
    </div>
  )
}

export default AIAnalysis<|MERGE_RESOLUTION|>--- conflicted
+++ resolved
@@ -1,5 +1,4 @@
 import React, { useEffect, useMemo, useState } from 'react'
-import { useAuth } from '../contexts/AuthContext'
 import {
   Card,
   CardContent,
@@ -54,15 +53,6 @@
   confidence?: number | null
 }
 
-interface AuditResult {
-  prompt: string
-  response: string
-  latency_ms: number
-  prompt_tokens: number
-  completion_tokens: number
-  cost_usd: number | null
-}
-
 interface CompanyResult {
   orgnr: string
   companyId?: string | null
@@ -75,28 +65,9 @@
   commercialGrade: string | null
   operationalGrade: string | null
   nextSteps: string[]
-  
-  // NEW: Codex enhanced fields
-  executiveSummary?: string
-  keyFindings?: string[]
-  narrative?: string
-  strengths?: string[]
-  weaknesses?: string[]
-  opportunities?: string[]
-  risks?: string[]
-  acquisitionInterest?: string  // 'Hög' | 'Medel' | 'Låg'
-  financialHealth?: number       // 1-10 score
-  growthPotential?: string       // 'Hög' | 'Medel' | 'Låg'
-  marketPosition?: string        // 'Marknadsledare' | 'Utmanare' | 'Följare' | 'Nischaktör'
-
-  // Data structures
   sections: SectionResult[]
   metrics: MetricResult[]
-<<<<<<< HEAD
-  audit?: AuditResult
-=======
   contextSummary?: string
->>>>>>> cb5c2be5
 }
 
 interface ScreeningResult {
@@ -149,8 +120,8 @@
   }
 }
 
-const gradeBadge = (label: string | null | undefined) => {
-  if (!label || typeof label !== 'string') return <Badge variant="outline">N/A</Badge>
+const gradeBadge = (label: string | null) => {
+  if (!label) return <Badge variant="outline">N/A</Badge>
   const normalized = label.toUpperCase()
   const variants: Record<string, string> = {
     A: 'bg-emerald-100 text-emerald-800 border-emerald-200',
@@ -172,8 +143,7 @@
 
 const confidenceLabel = (value: Nullable<number>) => {
   if (!value && value !== 0) return 'N/A'
-  // Confidence is already in percentage (0-100), so just show as percentage
-  return `${value.toFixed(0)}%`
+  return `${value.toFixed(1)} / 5`
 }
 
 const riskBadge = (value: Nullable<number>) => {
@@ -433,8 +403,6 @@
 )
 
 const AIAnalysis: React.FC<AIAnalysisProps> = ({ selectedDataView = 'master_analytics' }) => {
-  const { user } = useAuth()
-  
   // Saved lists state
   const [savedLists, setSavedLists] = useState<SavedCompanyList[]>([])
   const [selectedListId, setSelectedListId] = useState<string>('')
@@ -475,10 +443,10 @@
 
   const loadHistory = async () => {
     try {
-      const response = await fetch('/api/analysis-runs?limit=10')
+      const response = await fetch('/api/ai-analysis?history=1&limit=10')
       const data = await response.json()
       if (data.success) {
-        setHistory(data.runs || [])
+        setHistory(data.history || [])
       }
     } catch (error) {
       console.error('Failed to load AI analysis history', error)
@@ -564,7 +532,6 @@
           analysisType: analysisMode,
           instructions: instructions.trim() || undefined,
           filters: { dataView: selectedDataView },
-          userId: user?.id,
         }),
       })
       const data = await response.json()
@@ -574,19 +541,8 @@
       
       if (analysisMode === 'screening') {
         console.log('Screening results received:', data.analysis.results)
-        console.log('Setting screening results, current analysisMode:', analysisMode)
-        // Transform the API response to match the interface
-        const transformedResults = (data.analysis.results || []).map((result: any) => ({
-          orgnr: result.orgnr,
-          companyName: result.companyName,
-          screeningScore: result.screeningScore,
-          riskFlag: result.riskFlag?.replace(' risk', '') || null,
-          briefSummary: result.briefSummary
-        }))
-        console.log('Transformed screening results:', transformedResults)
-        setScreeningResults(transformedResults)
+        setScreeningResults(data.analysis.results || [])
         setCurrentRun(null) // Clear any previous deep analysis
-        console.log('Screening results set, currentRun cleared')
       } else {
         console.log('Deep analysis results received:', data)
         // For deep analysis, the results are in data.analysis.companies
@@ -607,12 +563,12 @@
     setLoadingRunId(runId)
     setErrorMessage(null)
     try {
-      const response = await fetch(`/api/analysis-runs/${encodeURIComponent(runId)}`)
+      const response = await fetch(`/api/ai-analysis?runId=${encodeURIComponent(runId)}`)
       const data = await response.json()
       if (!data.success) {
         throw new Error(data.error || 'Kunde inte ladda körningsdetaljer')
       }
-      setCurrentRun({ run: data.run, analysis: { companies: data.companies } })
+      setCurrentRun({ run: data.run, analysis: data.analysis })
     } catch (error) {
       console.error('Failed to load run details', error)
       setErrorMessage(error instanceof Error ? error.message : 'Misslyckades att ladda körningsdetaljer')
@@ -874,7 +830,6 @@
       </Card>
 
       {/* Screening Results Display */}
-      {console.log('UI Debug - screeningResults.length:', screeningResults.length, 'analysisMode:', analysisMode, 'currentRun:', currentRun)}
       {screeningResults.length > 0 && analysisMode === 'screening' && (
             <Card>
               <CardHeader>
@@ -907,24 +862,16 @@
             </Card>
           )}
 
-      {/* Enhanced Deep Analysis Results Display */}
-      {console.log('Deep Analysis Debug - currentRun:', currentRun, 'has companies:', currentRun && 'companies' in currentRun.analysis)}
+      {/* Deep Analysis Results Display */}
       {currentRun && 'companies' in currentRun.analysis && (
-        <div className="space-y-6">
-          {/* Analysis Header */}
+        <div className="space-y-4">
           <Card>
             <CardHeader>
               <div className="flex flex-wrap items-center justify-between gap-3">
                 <div>
-<<<<<<< HEAD
-                  <CardTitle className="text-xl">Djupanalys Resultat</CardTitle>
-              <CardDescription>
-                    Model {currentRun.run.modelVersion} • Startad {formatDate(currentRun.run.startedAt)} • Slutförd{' '}
-=======
                   <CardTitle className="text-xl">Djupanalys Sammanfattning</CardTitle>
               <CardDescription>
                     Model {currentRun.run.modelVersion} • Started {formatDate(currentRun.run.startedAt)} • Completed{' '}
->>>>>>> cb5c2be5
                     {formatDate(currentRun.run.completedAt)}
               </CardDescription>
                 </div>
@@ -935,8 +882,6 @@
               {currentRun.run.errorMessage && (
                 <div className="rounded-md border border-amber-200 bg-amber-50 p-3 text-sm text-amber-800">
                   {currentRun.run.errorMessage}
-<<<<<<< HEAD
-=======
                       </div>
               )}
               <Separator className="my-4" />
@@ -949,93 +894,12 @@
                     </div>
                     <p className="mt-2 text-xs text-muted-foreground">Recommendation: {company.recommendation || '—'}</p>
                     <p className="text-xs text-muted-foreground">Confidence: {confidenceLabel(company.confidence)}</p>
->>>>>>> cb5c2be5
                   </div>
-                )}
+                ))}
+              </div>
             </CardContent>
           </Card>
 
-<<<<<<< HEAD
-          {/* Enhanced Report Cards for Each Company */}
-          {currentRun.analysis.companies.map((company) => (
-            <div key={`${currentRun.run.id}-enhanced-${company.orgnr}`} className="space-y-6">
-              {/* Executive Summary Card - Always show if we have company data */}
-              <ExecutiveSummaryCard
-                companyName={company.companyName || company.name}
-                orgnr={company.orgnr}
-                executiveSummary={company.executiveSummary || company.summary || 'Ingen sammanfattning tillgänglig.'}
-                financialHealth={company.financialHealth || 5}
-                acquisitionInterest={company.acquisitionInterest || 'Medel'}
-                marketPosition={company.marketPosition || 'Följare'}
-                recommendation={company.recommendation || 'Avvakta'}
-                confidence={company.confidence || 50}
-              />
-
-              {/* Key Findings Card - Show if we have findings or create fallback */}
-              <KeyFindingsCard 
-                keyFindings={company.keyFindings && company.keyFindings.length > 0 
-                  ? company.keyFindings 
-                  : [
-                      `Omsättning: ${company.summary?.includes('TSEK') ? 'Tillgänglig' : 'Ej tillgänglig'}`,
-                      `Anställda: ${company.summary?.includes('anställda') ? 'Tillgänglig' : 'Ej tillgänglig'}`,
-                      `Bransch: ${company.segmentName || 'Ej specificerad'}`
-                    ]
-                } 
-              />
-
-              {/* SWOT Analysis Card - Always show with available data */}
-              <SWOTAnalysisCard
-                strengths={company.strengths || []}
-                weaknesses={company.weaknesses || []}
-                opportunities={company.opportunities || []}
-                risks={company.risks || []}
-              />
-
-              {/* Narrative Card - Show if we have narrative or use summary */}
-              <NarrativeCard
-                narrative={company.narrative || company.summary || 'Ingen detaljerad analys tillgänglig för detta företag.'}
-                executiveSummary={company.executiveSummary}
-              />
-
-              {/* Financial Metrics Card - Show if we have metrics or create basic ones */}
-              <FinancialMetricsCard
-                metrics={company.metrics && company.metrics.length > 0 
-                  ? company.metrics 
-                  : [
-                      {
-                        metric_name: 'Omsättning',
-                        metric_value: 112342,
-                        metric_unit: 'TSEK',
-                        year: 2025,
-                        confidence: 85
-                      },
-                      {
-                        metric_name: 'Anställda',
-                        metric_value: 23,
-                        metric_unit: 'personer',
-                        year: 2025,
-                        confidence: 90
-                      }
-                    ]
-                }
-                benchmarks={null} // TODO: Add benchmarks when available
-              />
-
-              {/* Valuation Card - Always show */}
-              <ValuationCard
-                financialHealth={company.financialHealth || 5}
-                growthPotential={company.growthPotential || 'Medel'}
-                marketPosition={company.marketPosition || 'Följare'}
-                acquisitionInterest={company.acquisitionInterest || 'Medel'}
-                confidence={company.confidence || 50}
-                recommendation={company.recommendation || 'Övervaka'}
-              />
-
-              {/* Legacy Company Analysis Card (fallback) */}
-              <CompanyAnalysisCard key={`${currentRun.run.id}-legacy-${company.orgnr}`} company={company} />
-            </div>
-          ))}
-=======
           <div className="space-y-6">
             {currentRun.analysis.companies.map((company) => (
               <div key={`${currentRun.run.id}-detail-${company.orgnr}`} className="space-y-6">
@@ -1055,7 +919,6 @@
               </div>
             ))}
           </div>
->>>>>>> cb5c2be5
         </div>
       )}
 
@@ -1066,20 +929,8 @@
         </CardHeader>
         <CardContent>
           {history.length === 0 ? (
-            <div className="rounded-md border border-dashed border-gray-300 bg-gray-50 p-8 text-center">
-              <div className="mx-auto mb-4 flex h-12 w-12 items-center justify-center rounded-full bg-gray-100">
-                <svg className="h-6 w-6 text-gray-400" fill="none" viewBox="0 0 24 24" stroke="currentColor">
-                  <path strokeLinecap="round" strokeLinejoin="round" strokeWidth={2} d="M9 12h6m-6 4h6m2 5H7a2 2 0 01-2-2V5a2 2 0 012-2h5.586a1 1 0 01.707.293l5.414 5.414a1 1 0 01.293.707V19a2 2 0 01-2 2z" />
-                </svg>
-              </div>
-              <h3 className="text-sm font-medium text-gray-900 mb-2">Inga analyser registrerade än</h3>
-              <p className="text-sm text-gray-500 mb-4">
-                Kör din första AI-analys ovan för att börja bygga upp en historik av företagsbedömningar.
-              </p>
-              <div className="text-xs text-gray-400">
-                <p>• Screening-analys: Snabb bedömning av flera företag</p>
-                <p>• Djupanalys: Detaljerad analys av utvalda företag</p>
-              </div>
+            <div className="rounded-md border border-dashed p-6 text-center text-sm text-muted-foreground">
+              No analyses have been recorded yet. Run your first batch above.
             </div>
           ) : (
             <div className="overflow-x-auto">
@@ -1087,37 +938,29 @@
                 <thead className="bg-muted/60 text-xs uppercase text-muted-foreground">
                   <tr>
                     <th className="px-3 py-2 text-left font-semibold">Run ID</th>
-                    <th className="px-3 py-2 text-left font-semibold">Type</th>
-                    <th className="px-3 py-2 text-left font-semibold">Status</th>
-                    <th className="px-3 py-2 text-left font-semibold">Model</th>
-                    <th className="px-3 py-2 text-left font-semibold">Started</th>
+                    <th className="px-3 py-2 text-left font-semibold">Company</th>
+                    <th className="px-3 py-2 text-left font-semibold">Recommendation</th>
+                    <th className="px-3 py-2 text-left font-semibold">Confidence</th>
+                    <th className="px-3 py-2 text-left font-semibold">Completed</th>
                     <th className="px-3 py-2 text-left font-semibold">Actions</th>
                   </tr>
                 </thead>
                 <tbody>
                   {history.map((row) => (
-                    <tr key={row.id} className="border-t">
-                      <td className="px-3 py-2 text-xs font-mono text-muted-foreground">{row.id.slice(0, 8)}...</td>
-                      <td className="px-3 py-2 text-sm font-medium text-foreground">
-                        <Badge variant={row.analysis_mode === 'deep' ? 'default' : 'secondary'}>
-                          {row.analysis_mode === 'deep' ? 'Djupanalys' : 'Screening'}
-                        </Badge>
-                      </td>
-                      <td className="px-3 py-2 text-sm text-muted-foreground">
-                        <Badge variant={row.status === 'completed' ? 'default' : 'destructive'}>
-                          {row.status === 'completed' ? 'Slutförd' : row.status === 'completed_with_errors' ? 'Slutförd med fel' : row.status}
-                        </Badge>
-                      </td>
-                      <td className="px-3 py-2 text-sm text-muted-foreground">{row.model_version}</td>
-                      <td className="px-3 py-2 text-sm text-muted-foreground">{formatDate(row.started_at)}</td>
+                    <tr key={`${row.run_id}-${row.orgnr}`} className="border-t">
+                      <td className="px-3 py-2 text-xs font-mono text-muted-foreground">{row.run_id}</td>
+                      <td className="px-3 py-2 text-sm font-medium text-foreground">{row.company_name}</td>
+                      <td className="px-3 py-2 text-sm text-muted-foreground">{row.recommendation || '—'}</td>
+                      <td className="px-3 py-2 text-sm text-muted-foreground">{confidenceLabel(row.confidence)}</td>
+                      <td className="px-3 py-2 text-sm text-muted-foreground">{formatDate(row.completed_at)}</td>
                       <td className="px-3 py-2 text-sm">
                         <Button
                           variant="outline"
                           size="sm"
-                          disabled={loadingRunId === row.id}
-                          onClick={() => handleSelectRun(row.id)}
+                          disabled={loadingRunId === row.run_id}
+                          onClick={() => handleSelectRun(row.run_id)}
                         >
-                          {loadingRunId === row.id ? (
+                          {loadingRunId === row.run_id ? (
                             <Loader2 className="mr-2 h-4 w-4 animate-spin" />
                           ) : (
                             <Sparkles className="mr-2 h-4 w-4" />
@@ -1137,4 +980,4 @@
   )
 }
 
-export default AIAnalysis+export default AIAnalysis
