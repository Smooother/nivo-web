--- conflicted
+++ resolved
@@ -49,23 +49,18 @@
     <header
       className={cn(
         'fixed top-0 left-0 right-0 z-50 transition-all duration-300',
-        isScrolled
-          ? 'py-3 bg-platinum/95 backdrop-blur-md border-b border-grayOlive/20 shadow-sm'
-          : 'py-6 bg-transparent',
+        isScrolled 
+          ? 'py-3 bg-white/90 backdrop-blur-md border-b border-gray-200/20 shadow-sm'
+          : 'py-5 bg-transparent',
         className
       )}
     >
       <div className="container mx-auto px-4 md:px-6 flex items-center justify-between">
-        <NavLink
-          to="/"
+        <NavLink 
+          to="/" 
           className={cn(
-<<<<<<< HEAD
-            "text-xl font-heading font-semibold tracking-tight transition-all duration-300",
-            isScrolled ? 'text-jetBlack hover:text-grayOlive' : 'text-white hover:text-platinum'
-=======
             "flex items-center space-x-2 transition-all duration-300 hover:opacity-80",
             isScrolled ? "text-foreground" : "text-white"
->>>>>>> ff0e5648
           )}
         >
           <img 
@@ -82,7 +77,7 @@
             Nivo
           </span>
         </NavLink>
-
+        
         <div className="hidden md:flex items-center space-x-8">
           <NavLinks scrollToSection={scrollToSection} isScrolled={isScrolled} />
           
@@ -91,25 +86,25 @@
             {user ? (
               <>
                 <NavLink to="/dashboard">
-                  <Button
-                    variant="ghost"
+                  <Button 
+                    variant="ghost" 
                     size="sm"
                     className={cn(
                       "flex items-center space-x-1",
-                      isScrolled ? "text-grayOlive" : "text-white hover:text-platinum"
+                      isScrolled ? "text-foreground hover:text-accent" : "text-white hover:text-white/80"
                     )}
                   >
                     <User className="h-4 w-4" />
                     <span>Dashboard</span>
                   </Button>
                 </NavLink>
-                <Button
-                  variant="ghost"
+                <Button 
+                  variant="ghost" 
                   size="sm"
                   onClick={handleSignOut}
                   className={cn(
                     "flex items-center space-x-1",
-                    isScrolled ? "text-grayOlive" : "text-white hover:text-platinum"
+                    isScrolled ? "text-foreground hover:text-accent" : "text-white hover:text-white/80"
                   )}
                 >
                   <LogOut className="h-4 w-4" />
@@ -117,20 +112,6 @@
                 </Button>
               </>
             ) : (
-<<<<<<< HEAD
-              <Button
-                variant="ghost"
-                size="sm"
-                onClick={() => setIsLoginPopupOpen(true)}
-                className={cn(
-                  "flex items-center space-x-1",
-                  isScrolled ? "text-grayOlive" : "text-white hover:text-platinum"
-                )}
-              >
-                <LogIn className="h-4 w-4" />
-                <span>Sign In</span>
-              </Button>
-=======
               <NavLink to="/auth">
                 <Button 
                   variant="ghost" 
@@ -144,7 +125,6 @@
                   <span>Sign In</span>
                 </Button>
               </NavLink>
->>>>>>> ff0e5648
             )}
           </div>
         </div>
@@ -158,31 +138,31 @@
             "block w-6 transition-all duration-300",
             isMobileMenuOpen ? "opacity-0" : "opacity-100"
           )}>
-            <span className={cn("block w-6 h-0.5 mb-1.5", isScrolled ? "bg-jetBlack" : "bg-white")} />
-            <span className={cn("block w-6 h-0.5 mb-1.5", isScrolled ? "bg-jetBlack" : "bg-white")} />
-            <span className={cn("block w-4 h-0.5", isScrolled ? "bg-jetBlack" : "bg-white")} />
+            <span className={cn("block w-6 h-0.5 mb-1.5", isScrolled ? "bg-foreground" : "bg-white")} />
+            <span className={cn("block w-6 h-0.5 mb-1.5", isScrolled ? "bg-foreground" : "bg-white")} />
+            <span className={cn("block w-4 h-0.5", isScrolled ? "bg-foreground" : "bg-white")} />
           </span>
         </button>
       </div>
-
-      <div
+      
+      <div 
         className={cn(
-          "fixed inset-0 bg-platinum z-40 flex flex-col pt-24 px-6 transition-transform duration-500 ease-in-out transform md:hidden",
+          "fixed inset-0 bg-white z-40 flex flex-col pt-24 px-6 transition-transform duration-500 ease-in-out transform md:hidden",
           isMobileMenuOpen ? "translate-x-0" : "translate-x-full"
         )}
       >
-        <button
+        <button 
           className="absolute top-5 right-5 p-2"
           onClick={() => setIsMobileMenuOpen(false)}
           aria-label="Close menu"
         >
-          <span className="block w-6 h-0.5 bg-jetBlack transform rotate-45 translate-y-0.5" />
-          <span className="block w-6 h-0.5 bg-jetBlack transform -rotate-45" />
+          <span className="block w-6 h-0.5 bg-foreground transform rotate-45 translate-y-0.5" />
+          <span className="block w-6 h-0.5 bg-foreground transform -rotate-45" />
         </button>
-
-        <nav className="flex flex-col space-y-6 text-lg text-jetBlack">
-          <button
-            className="text-left transition-colors hover:text-grayOlive"
+        
+        <nav className="flex flex-col space-y-6 text-lg">
+          <button 
+            className="text-left hover:text-accent transition-colors"
             onClick={() => {
               scrollToSection('about-nivo');
               setIsMobileMenuOpen(false);
@@ -190,8 +170,8 @@
           >
             Om oss
           </button>
-          <button
-            className="text-left transition-colors hover:text-grayOlive"
+          <button 
+            className="text-left hover:text-accent transition-colors"
             onClick={() => {
               scrollToSection('services');
               setIsMobileMenuOpen(false);
@@ -199,8 +179,8 @@
           >
             Tjänster
           </button>
-          <button
-            className="text-left transition-colors hover:text-grayOlive"
+          <button 
+            className="text-left hover:text-accent transition-colors"
             onClick={() => {
               scrollToSection('team');
               setIsMobileMenuOpen(false);
@@ -208,8 +188,8 @@
           >
             Team
           </button>
-          <button
-            className="text-left transition-colors hover:text-grayOlive"
+          <button 
+            className="text-left hover:text-accent transition-colors"
             onClick={() => {
               scrollToSection('contact');
               setIsMobileMenuOpen(false);
@@ -263,37 +243,37 @@
 
 const NavLinks: React.FC<NavLinksProps> = ({ scrollToSection, isScrolled }) => (
   <>
-    <button
-      className={cn(
-        "text-sm font-medium transition-colors",
-        isScrolled ? "text-grayOlive hover:text-jetBlack" : "text-white hover:text-platinum"
+    <button 
+      className={cn(
+        "text-sm font-medium transition-colors",
+        isScrolled ? "hover:text-accent" : "text-white hover:text-white/80"
       )}
       onClick={() => scrollToSection('about-nivo')}
     >
       Om oss
     </button>
-    <button
-      className={cn(
-        "text-sm font-medium transition-colors",
-        isScrolled ? "text-grayOlive hover:text-jetBlack" : "text-white hover:text-platinum"
+    <button 
+      className={cn(
+        "text-sm font-medium transition-colors",
+        isScrolled ? "hover:text-accent" : "text-white hover:text-white/80"
       )}
       onClick={() => scrollToSection('services')}
     >
       Tjänster
     </button>
-    <button
-      className={cn(
-        "text-sm font-medium transition-colors",
-        isScrolled ? "text-grayOlive hover:text-jetBlack" : "text-white hover:text-platinum"
+    <button 
+      className={cn(
+        "text-sm font-medium transition-colors",
+        isScrolled ? "hover:text-accent" : "text-white hover:text-white/80"
       )}
       onClick={() => scrollToSection('team')}
     >
       Team
     </button>
-    <button
-      className={cn(
-        "text-sm font-medium transition-colors",
-        isScrolled ? "text-grayOlive hover:text-jetBlack" : "text-white hover:text-platinum"
+    <button 
+      className={cn(
+        "text-sm font-medium transition-colors",
+        isScrolled ? "hover:text-accent" : "text-white hover:text-white/80"
       )}
       onClick={() => scrollToSection('contact')}
     >
