import type { VercelRequest, VercelResponse } from '@vercel/node'
import OpenAI from 'openai'
import { createClient, SupabaseClient } from '@supabase/supabase-js'
import { randomUUID } from 'crypto'

type Nullable<T> = T | null

interface CompanySelection {
  OrgNr?: string
  orgnr?: string
  name?: string
}

interface AnalysisRequest {
  companies: CompanySelection[]
  analysisType: 'screening' | 'deep'
  instructions?: string
  filters?: any
  initiatedBy?: string
}

interface UsageSummary {
  input_tokens?: number
  output_tokens?: number
  total_tokens?: number
}

interface SectionResult {
  section_type: string
  title?: string | null
  content_md: string
  supporting_metrics: any[]
  confidence?: number | null
  tokens_used?: number | null
}

interface MetricResult {
  metric_name: string
  metric_value: number
  metric_unit?: string | null
  source?: string | null
  year?: number | null
  confidence?: number | null
}

interface AuditResult {
  prompt: string
  response: string
  latency_ms: number
  prompt_tokens: number
  completion_tokens: number
  cost_usd: number | null
}

interface CompanyResult {
  orgnr: string
<<<<<<< HEAD
  orgNr: string
=======
  companyId?: string | null
>>>>>>> cb5c2be5
  companyName: string
  name: string
  segmentName?: string | null
  executiveSummary: string
  keyFindings: string[]
  narrative: string
  strengths: string[]
  weaknesses: string[]
  opportunities: string[]
  risks: string[]
  recommendation: string
  acquisitionInterest: string
  financialHealth: number
  growthPotential: string
  marketPosition: string
  confidence: number
  riskScore: number
  nextSteps: string[]
  summary: string | null
  financialGrade: string | null
  commercialGrade: string | null
  operationalGrade: string | null
  sections: SectionResult[]
  metrics: MetricResult[]
  audit: AuditResult
  contextSummary?: string
}

interface ScreeningResult {
  orgnr: string
  companyName: string
  screeningScore: number | null
  riskFlag: 'Low' | 'Medium' | 'High' | null
  briefSummary: string | null
  audit: AuditResult
}

interface RunPayload {
  id: string
  status: string
  modelVersion: string
  analysisMode: string
  startedAt: string
  completedAt?: string | null
  errorMessage?: string | null
}

interface RunResponsePayload {
  run: RunPayload
  analysis: { companies: CompanyResult[] } | { results: ScreeningResult[] }
}

interface FinancialYearRecord {
  year: number
  revenue: number | null
  ebitda: number | null
  ebit: number | null
  netIncome: number | null
  totalDebt: number | null
  totalEquity: number | null
  employees: number | null
  revenueGrowth?: number | null
  ebitMargin?: number | null
  debtToEquity?: number | null
}

interface KPIRecord {
  year: number
  revenueGrowth?: number | null
  ebitMargin?: number | null
  netMargin?: number | null
  equityRatio?: number | null
  returnOnEquity?: number | null
}

interface CompanyBenchmarks {
  segment?: string | null
  avgRevenueGrowth?: number | null
  avgEbitMargin?: number | null
  avgNetMargin?: number | null
  avgEquityRatio?: number | null
}

interface CompanyDerivedMetrics {
  revenueCagr?: number | null
  avgEbitdaMargin?: number | null
  avgNetMargin?: number | null
  equityRatioLatest?: number | null
  debtToEquityLatest?: number | null
  revenuePerEmployee?: number | null
}

interface CompanyProfile {
  orgnr: string
  companyId?: string | null
  companyName: string
  segmentName?: string | null
  industry?: string | null
  city?: string | null
  employees?: number | null
<<<<<<< HEAD
  sizeCategory?: string | null
  growthCategory?: string | null
  profitabilityCategory?: string | null
  financials: FinancialYearRecord[]
  kpis: KPIRecord[]
  derived: CompanyDerivedMetrics
  benchmarks?: CompanyBenchmarks
=======
  metrics: Record<string, any>
  financials: Array<Record<string, any>>
  contextSummary: string
>>>>>>> cb5c2be5
}

interface CompanyDataBundle {
  orgnr: string
  companyId: string | null
  companyName: string
  segmentName?: string | null
  industry?: string | null
  city?: string | null
  email?: string | null
  homepage?: string | null
  incorporationDate?: string | null
  employees?: number | null
  financials: FinancialRecord[]
  kpis: KPIRecord[]
  contextSummary: string
}

interface FinancialRecord {
  year: number
  revenue: Nullable<number>
  profit: Nullable<number>
  employees: Nullable<number>
}

interface KPIRecord {
  year: number
  revenue_growth: Nullable<number>
  ebit_margin: Nullable<number>
  net_margin: Nullable<number>
  equity_ratio: Nullable<number>
  return_on_equity: Nullable<number>
}

const MODEL_DEFAULT = process.env.OPENAI_MODEL || 'gpt-4o-mini'
const MODEL_SCREENING = 'gpt-4o-mini'  // Use mini for cost efficiency
const PROMPT_COST_PER_1K = 0.00015  // GPT-4o-mini rates
const COMPLETION_COST_PER_1K = 0.0006
const SCREENING_PROMPT_COST_PER_1K = 0.00015  // Same as deep analysis for consistency
const SCREENING_COMPLETION_COST_PER_1K = 0.0006

const ANALYSIS_QUESTION =
  "Based on this company's financial data and KPIs, analyze its performance and attractiveness for acquisition. Highlight major strengths, weaknesses, and potential red flags."

const deepAnalysisSchema = {
  name: 'DeepCompanyAnalysis',
  strict: true,
  schema: {
    type: 'object',
    additionalProperties: false,
    properties: {
      executive_summary: {
        type: 'string',
        description: 'Två meningar som sammanfattar företagets läge och investeringsläge.',
        minLength: 40,
      },
      key_findings: {
        type: 'array',
        minItems: 4,
        maxItems: 6,
        items: {
          type: 'string',
          minLength: 20,
        },
        description: 'Bullet points med de viktigaste observationerna.',
      },
      narrative: {
        type: 'string',
        description: 'En handlingsinriktad text kring 280-320 ord på svenska.',
        minLength: 1200,
      },
      strengths: {
        type: 'array',
        minItems: 3,
        items: { type: 'string', minLength: 15 },
      },
      weaknesses: {
        type: 'array',
        minItems: 2,
        items: { type: 'string', minLength: 15 },
      },
      opportunities: {
        type: 'array',
        minItems: 2,
        items: { type: 'string', minLength: 15 },
      },
      risks: {
        type: 'array',
        minItems: 2,
        items: { type: 'string', minLength: 15 },
      },
      recommendation: {
        type: 'string',
        enum: ['Prioritera förvärv', 'Fördjupa due diligence', 'Övervaka', 'Avstå'],
      },
      acquisition_interest: {
        type: 'string',
        enum: ['Hög', 'Medel', 'Låg'],
      },
      financial_health_score: {
        type: 'number',
        minimum: 1,
        maximum: 10,
      },
      growth_outlook: {
        type: 'string',
        enum: ['Hög', 'Medel', 'Låg'],
      },
      market_position: {
        type: 'string',
        enum: ['Marknadsledare', 'Utmanare', 'Följare', 'Nischaktör'],
      },
      confidence: {
        type: 'number',
        minimum: 0,
        maximum: 100,
      },
      risk_score: {
        type: 'number',
        minimum: 0,
        maximum: 100,
      },
      next_steps: {
        type: 'array',
        minItems: 3,
        items: { type: 'string', minLength: 10 },
      },
      word_count: {
        type: 'integer',
        minimum: 0,
      },
    },
    required: [
      'executive_summary',
      'key_findings',
      'narrative',
      'strengths',
      'weaknesses',
      'opportunities',
      'risks',
      'recommendation',
      'acquisition_interest',
      'financial_health_score',
      'growth_outlook',
      'market_position',
      'confidence',
      'risk_score',
      'next_steps',
    ],
  },
}

const screeningSchema = {
  name: 'ScreeningAnalysis',
  strict: true,
  schema: {
    type: 'object',
    properties: {
      screening_score: {
        type: 'number',
        description: 'Overall screening score from 1-100 based on financial health, growth, and market position.',
        minimum: 1,
        maximum: 100,
      },
      risk_flag: {
        type: 'string',
        description: 'Risk level: Low, Medium, or High',
        enum: ['Low', 'Medium', 'High'],
      },
      brief_summary: {
        type: 'string',
        description: '2-3 sentences highlighting key strengths and weaknesses.',
      },
    },
    required: ['screening_score', 'risk_flag', 'brief_summary'],
  },
}

let cachedSupabase: SupabaseClient | null | undefined

function getSupabase(): SupabaseClient | null {
  if (cachedSupabase !== undefined) {
    return cachedSupabase
  }
  const url = process.env.SUPABASE_URL
  const key = process.env.SUPABASE_SERVICE_ROLE_KEY || process.env.SUPABASE_ANON_KEY
  if (!url || !key) {
    cachedSupabase = null
    return cachedSupabase
  }
  cachedSupabase = createClient(url, key, {
    auth: { persistSession: false, autoRefreshToken: false },
  })
  return cachedSupabase
}

export default async function handler(req: VercelRequest, res: VercelResponse) {
  if (req.method === 'POST') {
    return handlePost(req, res)
  }
  if (req.method === 'GET') {
    return handleGet(req, res)
  }
  res.status(405).json({ success: false, error: 'Method not allowed' })
}

async function handlePost(req: VercelRequest, res: VercelResponse) {
  const supabase = getSupabase()
  if (!supabase) {
    return res.status(500).json({ success: false, error: 'Supabase credentials not configured' })
  }
  if (!process.env.OPENAI_API_KEY) {
    return res.status(500).json({ success: false, error: 'OpenAI API key not configured' })
  }

  const { companies, analysisType = 'deep', instructions, filters, initiatedBy } =
    (req.body as AnalysisRequest) || {}
  if (!Array.isArray(companies) || companies.length === 0) {
    return res.status(400).json({ success: false, error: 'No companies provided' })
  }

  const normalizedAnalysisType =
    analysisType === 'comprehensive' ? 'deep' : analysisType

  if (normalizedAnalysisType !== 'screening' && normalizedAnalysisType !== 'deep') {
    return res.status(400).json({ success: false, error: 'Invalid analysis type. Must be "screening" or "deep"' })
  }

  const uniqueSelections: CompanySelection[] = []
  const seen = new Set<string>()
  for (const entry of companies) {
    const orgnr = String(entry?.OrgNr || entry?.orgnr || '').trim()
    if (!orgnr || seen.has(orgnr)) continue
    seen.add(orgnr)
    uniqueSelections.push(entry)
  }

  if (uniqueSelections.length === 0) {
    return res.status(400).json({ success: false, error: 'Could not resolve any valid organisation numbers' })
  }

  const openai = new OpenAI({ apiKey: process.env.OPENAI_API_KEY })
  const runId = randomUUID()
  const startedAt = new Date().toISOString()

<<<<<<< HEAD
  const modelVersion = normalizedAnalysisType === 'screening' ? MODEL_SCREENING : MODEL_DEFAULT
=======
  const modelVersion = analysisType === 'screening' ? MODEL_SCREENING : MODEL_DEFAULT
>>>>>>> cb5c2be5

  await insertRunRecord(supabase, {
    id: runId,
    status: 'running',
    modelVersion,
    analysisMode: normalizedAnalysisType,
    startedAt,
    initiatedBy: typeof initiatedBy === 'string' ? initiatedBy : null,
    filters,
  })

  const companiesResults: CompanyResult[] = []
  const screeningResults: ScreeningResult[] = []
  const errors: string[] = []

  if (normalizedAnalysisType === 'screening') {
    // Process screening in batches for efficiency
    const batchSize = 5
    for (let i = 0; i < uniqueSelections.length; i += batchSize) {
      const batch = uniqueSelections.slice(i, i + batchSize)
      try {
        const batchResults = await processScreeningBatch(supabase, openai, runId, batch, instructions)
        screeningResults.push(...batchResults)
      } catch (error: any) {
        console.error('Screening batch failed', error)
        errors.push(`Batch ${Math.floor(i/batchSize) + 1}: ${error?.message || 'Unknown error'}`)
      }
    }
  } else {
    // Process deep analysis one by one
<<<<<<< HEAD
    for (const selection of uniqueSelections) {
      const orgnr = String(selection?.OrgNr || selection?.orgnr || '').trim()
      if (!orgnr) {
        errors.push('Missing organisation number for selection')
        continue
      }

      const fallbackName =
        typeof selection?.name === 'string' && selection.name.trim().length > 0
          ? selection.name.trim()
          : `Bolag ${orgnr}`

      try {
        const profile = await generateCompanyProfile(supabase, orgnr)
        const prompt = buildDeepAnalysisPrompt(profile, instructions)
        const { parsed, rawText, usage, latency } = await invokeDeepAnalysisModel(openai, prompt)
        const result = buildCompanyResult(profile, parsed, usage, latency, prompt, rawText)
        companiesResults.push(result)
        await persistCompanyResult(supabase, runId, result)
      } catch (error: any) {
        console.error('AI analysis failed', error)
        errors.push(`${orgnr}: ${error?.message || 'Unknown error'}`)
        const fallback = buildFallbackResult(orgnr, fallbackName, selection)
        companiesResults.push(fallback)
        await persistCompanyResult(supabase, runId, fallback)
=======
  for (const selection of uniqueSelections) {
    const orgnr = String(selection?.OrgNr || selection?.orgnr || '').trim()
    if (!orgnr) {
      errors.push('Missing organisation number for selection')
      continue
    }
    try {
        const bundle = await fetchCompanyDataBundle(supabase, orgnr)
        const prompt = buildPrompt(bundle.contextSummary, instructions)
      const { parsed, rawText, usage, latency } = await invokeModel(openai, prompt)
        const result = buildCompanyResult(
          bundle.orgnr,
          bundle.companyName,
          bundle.companyId,
          parsed,
          usage,
          latency,
          prompt,
          rawText,
          bundle.contextSummary
        )
      companiesResults.push(result)
        await persistCompanyResult(supabase, runId, result, bundle)
    } catch (error: any) {
      console.error('AI analysis failed', error)
      errors.push(`${orgnr}: ${error?.message || 'Unknown error'}`)
>>>>>>> cb5c2be5
      }
    }
  }

  const completedAt = new Date().toISOString()
  await updateRunRecord(supabase, {
    id: runId,
    status: errors.length > 0 ? 'completed_with_errors' : 'completed',
    completedAt,
    errorMessage: errors.length > 0 ? errors.join('; ') : null,
  })

  const runPayload: RunPayload = {
    id: runId,
    status: errors.length > 0 ? 'completed_with_errors' : 'completed',
    modelVersion,
    analysisMode: normalizedAnalysisType,
    startedAt,
    completedAt,
    errorMessage: errors.length > 0 ? errors.join('; ') : null,
  }

  const response: RunResponsePayload = {
    run: runPayload,
    analysis: normalizedAnalysisType === 'screening'
      ? { results: screeningResults }
      : { companies: companiesResults }
  }
  
  res.status(200).json({ success: true, ...response })
}

async function handleGet(req: VercelRequest, res: VercelResponse) {
  const supabase = getSupabase()
  if (!supabase) {
    return res.status(500).json({ success: false, error: 'Supabase credentials not configured' })
  }

  const runIdParam = req.query.runId
  const historyParam = req.query.history

  if (runIdParam) {
    const runId = Array.isArray(runIdParam) ? runIdParam[0] : runIdParam
    const payload = await fetchRunDetail(supabase, runId)
    if (!payload) {
      return res.status(404).json({ success: false, error: 'Run not found' })
    }
    return res.status(200).json({ success: true, ...payload })
  }

  if (historyParam !== undefined) {
    const limitRaw = Array.isArray(req.query.limit) ? req.query.limit[0] : req.query.limit
    const limit = Math.min(Math.max(parseInt(limitRaw || '5', 10) || 5, 1), 25)
    const history = await fetchRunHistory(supabase, limit)
    return res.status(200).json({ success: true, history })
  }

  return res.status(400).json({ success: false, error: 'Specify runId or history query parameter' })
}

async function processScreeningBatch(
  supabase: SupabaseClient,
  openai: OpenAI,
  runId: string,
  batch: CompanySelection[],
  instructions?: string
): Promise<ScreeningResult[]> {
  const companiesData = []
  
  // Fetch company data for the batch
  for (const selection of batch) {
    const orgnr = String(selection?.OrgNr || selection?.orgnr || '').trim()
    if (!orgnr) continue
    
    try {
      const profile = await generateCompanyProfile(supabase, orgnr)
      companiesData.push({
        orgnr: profile.orgnr,
        name: profile.companyName,
        industry: profile.segmentName || profile.industry || 'Unknown',
        financials: profile.financials,
      })
    } catch (error) {
      console.error(`Failed to fetch data for ${orgnr}:`, error)
    }
  }
  
  if (companiesData.length === 0) {
    return []
  }
  
  // Build batch screening prompt
  const prompt = buildScreeningPrompt(companiesData, instructions)
  const { parsed, rawText, usage, latency } = await invokeScreeningModel(openai, prompt)
  
  // Parse results and create ScreeningResult objects
  const results: ScreeningResult[] = []
  for (let i = 0; i < Math.min(parsed.length, companiesData.length); i++) {
    const resultData = parsed[i]
    const companyData = companiesData[i]
    
    const result: ScreeningResult = {
      orgnr: companyData.orgnr,
      companyName: companyData.name,
      screeningScore: resultData?.screening_score ?? null,
      riskFlag: resultData?.risk_flag ?? null,
      briefSummary: resultData?.brief_summary ?? null,
      audit: {
        prompt,
        response: rawText,
        latency_ms: latency,
        prompt_tokens: usage.input_tokens || 0,
        completion_tokens: usage.output_tokens || 0,
        cost_usd: calculateScreeningCost(usage.input_tokens || 0, usage.output_tokens || 0),
      }
    }
    
    results.push(result)
    await persistScreeningResult(supabase, runId, result)
  }
  
  return results
}

function buildScreeningPrompt(companiesData: any[], instructions?: string): string {
  let prompt = 'Analyze these companies for M&A potential. For each, provide:\n\n'
  
  companiesData.forEach((company, index) => {
    const financials = company.financials.map((f: any) => 
      `${f.year}: Rev=${f.revenue ?? 'N/A'}, Profit=${f.netIncome ?? 'N/A'}`
    ).join(', ')
    
    prompt += `${index + 1}. ${company.name} (${company.orgnr})\n`
    prompt += `   Industry: ${company.industry}\n`
    prompt += `   Financials: ${financials || 'No data'}\n\n`
  })
  
  prompt += 'Respond with JSON array in this exact format:\n'
  prompt += '[\n'
  prompt += '  {\n'
  prompt += '    "orgnr": "<orgnr>",\n'
  prompt += '    "screening_score": <number 1-100>,\n'
  prompt += '    "risk_flag": "<Low/Medium/High>",\n'
  prompt += '    "brief_summary": "<2-3 sentences>"\n'
  prompt += '  },\n'
  prompt += '  ...\n'
  prompt += ']\n'
  
  if (instructions) {
    prompt += `\nAdditional instructions: ${instructions}`
  }
  
  return prompt
}

async function invokeScreeningModel(openai: OpenAI, prompt: string) {
  const started = Date.now()
  const response = await openai.responses.create({
    model: MODEL_SCREENING,
    temperature: 0.1,
    max_output_tokens: 500,
    input: [
      { role: 'system', content: [{ type: 'text', text: screeningSystemPrompt }] },
      { role: 'user', content: [{ type: 'text', text: prompt }] },
    ],
    response_format: { type: 'json_schema', json_schema: screeningSchema },
  })
  const latency = Date.now() - started

  let rawText = (response as any).output_text as string | undefined
  if (!rawText) {
    try {
      rawText = (response as any)?.output?.[0]?.content?.[0]?.text
    } catch (error) {
      rawText = '[]'
    }
  }

  let parsed: any = []
  try {
    parsed = JSON.parse(rawText || '[]')
  } catch (error) {
    parsed = []
  }

  const usage: UsageSummary = {}
  const rawUsage: any = (response as any).usage
  if (rawUsage) {
    usage.input_tokens = rawUsage.input_tokens || rawUsage.prompt_tokens || 0
    usage.output_tokens = rawUsage.output_tokens || rawUsage.completion_tokens || 0
    usage.total_tokens = rawUsage.total_tokens || 0
  }

  return { parsed, rawText: rawText || '[]', usage, latency }
}

async function persistScreeningResult(supabase: SupabaseClient, runId: string, result: ScreeningResult) {
  const screeningRow = {
    run_id: runId,
    orgnr: result.orgnr,
    company_name: result.companyName,
    screening_score: result.screeningScore,
    risk_flag: result.riskFlag,
    brief_summary: result.briefSummary,
  }

  const { error: screeningError } = await supabase
    .schema('ai_ops')
    .from('ai_screening_results')
    .upsert(screeningRow)
  if (screeningError) throw screeningError

  const { error: auditError } = await supabase
    .schema('ai_ops')
    .from('ai_analysis_audit')
    .upsert({
      run_id: runId,
      orgnr: result.orgnr,
      module: 'screening_analysis',
      prompt: result.audit.prompt,
      response: result.audit.response,
      model: MODEL_SCREENING,
      latency_ms: result.audit.latency_ms,
      prompt_tokens: result.audit.prompt_tokens,
      completion_tokens: result.audit.completion_tokens,
      cost_usd: result.audit.cost_usd,
    })
  if (auditError) throw auditError
}

function calculateScreeningCost(promptTokens: number, completionTokens: number): number {
  const promptCost = (promptTokens / 1000) * SCREENING_PROMPT_COST_PER_1K
  const completionCost = (completionTokens / 1000) * SCREENING_COMPLETION_COST_PER_1K
  const total = promptCost + completionCost
  return Number(total.toFixed(4))
}

async function insertRunRecord(
  supabase: SupabaseClient,
  payload: {
    id: string
    status: string
    modelVersion: string
    analysisMode: string
    startedAt: string
    initiatedBy: string | null
    filters?: any
  }
) {
  const { error } = await supabase
    .schema('ai_ops')
    .from('ai_analysis_runs')
    .insert({
      id: payload.id,
      status: payload.status,
      model_version: payload.modelVersion,
      analysis_mode: payload.analysisMode,
      started_at: payload.startedAt,
      initiated_by: payload.initiatedBy,
      filters_json: payload.filters || {},
    })
  if (error) throw error
}

async function updateRunRecord(
  supabase: SupabaseClient,
  payload: { id: string; status: string; completedAt: string; errorMessage: string | null }
) {
  const { error } = await supabase
    .schema('ai_ops')
    .from('ai_analysis_runs')
    .update({
      status: payload.status,
      completed_at: payload.completedAt,
      error_message: payload.errorMessage,
    })
    .eq('id', payload.id)
  if (error) throw error
}

<<<<<<< HEAD
async function generateCompanyProfile(
  supabase: SupabaseClient,
  orgnr: string,
  baseRow?: any | null
): Promise<CompanyProfile> {
  let base = baseRow

  if (!base) {
    const { data, error } = await supabase
      .from('master_analytics')
      .select(
        `
          OrgNr,
          name,
          segment_name,
          industry_name,
          city,
          employees,
          Revenue_growth,
          EBIT_margin,
          NetProfit_margin,
          company_size_category,
          growth_category,
          profitability_category
        `
      )
      .eq('OrgNr', orgnr)
      .maybeSingle()

    if (error) throw error
    base = data
  }

  if (!base) {
    throw new Error('Company not found in master_analytics')
  }

  const { data: accounts, error: accountsError } = await supabase
    .from('company_accounts_by_id')
    .select('*')
    .eq('organisationNumber', orgnr)
    .order('year', { ascending: false })
    .limit(6)

  if (accountsError) throw accountsError

  const financials = (accounts || [])
    .map((row: any) => {
      const year = Number.parseInt(row?.year, 10)
      if (!Number.isFinite(year)) {
        return null
      }

      const revenue = safeNumber(row?.SDI)
      const ebitda = safeNumber(row?.resultat_e_avskrivningar ?? row?.EBITDA)
      const ebit = safeNumber(row?.EBIT)
      const netIncome = safeNumber(row?.NetIncome ?? row?.DR)
      const totalDebt = safeNumber(row?.summa_langfristiga_skulder ?? row?.FK ?? row?.FSD)
      const totalEquity = safeNumber(row?.EK ?? row?.SEK ?? row?.SFA)
      const employees = safeNumber(row?.Employees ?? row?.ANT)
      const revenueGrowth = safeNumber(row?.RG ?? row?.revenue_growth)
      const ebitMargin =
        safeNumber(row?.EBIT_margin) ??
        (revenue && ebit !== null && revenue > 0 ? Number(ebit / revenue) : null)
      const debtToEquity =
        totalDebt !== null && totalEquity && totalEquity !== 0 ? Number(totalDebt / totalEquity) : null

      return {
        year,
        revenue,
        ebitda,
        ebit,
        netIncome,
        totalDebt,
        totalEquity,
        employees,
        revenueGrowth,
        ebitMargin,
        debtToEquity,
      } as FinancialYearRecord
    })
    .filter((item): item is FinancialYearRecord => Boolean(item))
    .sort((a, b) => b.year - a.year)
    .slice(0, 4)

  const { data: kpiRows, error: kpiError } = await supabase
    .from('company_kpis_by_id')
    .select('year, ebit_margin, net_margin, revenue_growth, equity_ratio, return_on_equity')
    .eq('organisationNumber', orgnr)
    .order('year', { ascending: false })
    .limit(6)

  if (kpiError) throw kpiError

  const kpis = (kpiRows || [])
    .map((row: any) => {
      const year = Number.parseInt(row?.year, 10)
      if (!Number.isFinite(year)) return null
      return {
        year,
        revenueGrowth: safeNumber(row?.revenue_growth),
        ebitMargin: safeNumber(row?.ebit_margin),
        netMargin: safeNumber(row?.net_margin),
        equityRatio: safeNumber(row?.equity_ratio),
        returnOnEquity: safeNumber(row?.return_on_equity),
      } as KPIRecord
    })
    .filter((item): item is KPIRecord => Boolean(item))
    .sort((a, b) => b.year - a.year)
    .slice(0, 4)

  const derived = computeDerivedMetrics(financials, kpis, safeNumber(base?.employees))
  const benchmarks = await fetchSegmentBenchmarks(supabase, base?.segment_name)
=======
const currencyFormatter = new Intl.NumberFormat('sv-SE', {
  style: 'currency',
  currency: 'SEK',
  maximumFractionDigits: 0,
})

const integerFormatter = new Intl.NumberFormat('sv-SE', {
  maximumFractionDigits: 0,
})

const percentFormatter = new Intl.NumberFormat('sv-SE', {
  maximumFractionDigits: 1,
})

function resolveCompanyId(company: any): string | null {
  const candidates = [
    company?.company_id,
    company?.companyId,
    company?.companyID,
    company?.id,
    company?.companyid,
  ]
  for (const candidate of candidates) {
    if (typeof candidate === 'string' && candidate.trim().length > 0) {
      return candidate.trim()
    }
  }
  return null
}

function normalizeFinancialRecords(rows: any[] | null | undefined): FinancialRecord[] {
  if (!Array.isArray(rows)) return []
  return rows
    .map((row: any) => {
      const year = Number(row?.year)
      if (!Number.isFinite(year)) {
        return null
      }
      return {
        year,
        revenue: safeNumber(row?.revenue ?? row?.Revenue ?? row?.SDI),
        profit: safeNumber(row?.profit ?? row?.Profit ?? row?.NetIncome ?? row?.DR),
        employees: safeNumber(row?.employees ?? row?.Employees),
      }
    })
    .filter((row): row is FinancialRecord => Boolean(row))
    .sort((a, b) => b.year - a.year)
    .slice(0, 4)
}

function normalizeKpiRecords(rows: any[] | null | undefined): KPIRecord[] {
  if (!Array.isArray(rows)) return []
  return rows
    .map((row: any) => {
      const year = Number(row?.year)
      if (!Number.isFinite(year)) {
        return null
      }
      return {
        year,
        revenue_growth: safeNumber(row?.revenue_growth ?? row?.Revenue_growth ?? row?.RG),
        ebit_margin: safeNumber(row?.ebit_margin ?? row?.EBIT_margin),
        net_margin: safeNumber(row?.net_margin ?? row?.NetProfit_margin ?? row?.net_margin_pct),
        equity_ratio: safeNumber(row?.equity_ratio ?? row?.Equity_ratio),
        return_on_equity: safeNumber(row?.return_on_equity ?? row?.Return_on_equity ?? row?.roe),
      }
    })
    .filter((row): row is KPIRecord => Boolean(row))
    .sort((a, b) => b.year - a.year)
    .slice(0, 4)
}

function formatCurrency(value: Nullable<number>): string {
  if (value === null || value === undefined) return 'N/A'
  try {
    return currencyFormatter.format(value)
  } catch (error) {
    return value.toString()
  }
}

function formatInteger(value: Nullable<number>): string {
  if (value === null || value === undefined) return 'N/A'
  try {
    return integerFormatter.format(value)
  } catch (error) {
    return value.toString()
  }
}

function formatPercent(value: Nullable<number>): string {
  if (value === null || value === undefined) return 'N/A'
  const normalized = Math.abs(value) <= 1 ? value * 100 : value
  try {
    return `${percentFormatter.format(normalized)}%`
  } catch (error) {
    return `${normalized.toFixed(1)}%`
  }
}

function formatPercentChange(value: Nullable<number>): string {
  if (value === null || value === undefined) return 'N/A'
  const percent = value * 100
  try {
    return `${percentFormatter.format(percent)}%`
  } catch (error) {
    return `${percent.toFixed(1)}%`
  }
}

function formatContextSummary({
  company,
  orgnr,
  companyId,
  financials,
  kpis,
  employees,
}: {
  company: any
  orgnr: string
  companyId: string | null
  financials: FinancialRecord[]
  kpis: KPIRecord[]
  employees: Nullable<number>
}): string {
  const companyName = company?.name ?? company?.company_name ?? 'Unknown company'
  const generalInfoLines: string[] = [
    `- Name: ${companyName}`,
    `- Organisation number: ${orgnr}`,
  ]

  if (companyId) {
    generalInfoLines.push(`- Company ID: ${companyId}`)
  }

  const segment = company?.segment_name ?? company?.segment
  if (segment) {
    generalInfoLines.push(`- Segment: ${segment}`)
  }

  const industry = company?.industry_name ?? company?.industry
  if (industry) {
    generalInfoLines.push(`- Industry: ${industry}`)
  }

  if (company?.city) {
    generalInfoLines.push(`- City: ${company.city}`)
  }

  const incorporation = company?.incorporation_date ?? company?.incorporationDate
  if (incorporation) {
    generalInfoLines.push(`- Incorporated: ${incorporation}`)
  }

  if (company?.homepage) {
    generalInfoLines.push(`- Website: ${company.homepage}`)
  }

  if (company?.email) {
    generalInfoLines.push(`- Email: ${company.email}`)
  }

  if (employees !== null && employees !== undefined) {
    generalInfoLines.push(`- Employees (latest): ${formatInteger(employees)}`)
  }

  const lastUpdated = company?.last_updated ?? company?.lastUpdated
  if (lastUpdated) {
    generalInfoLines.push(`- Last updated in companies: ${lastUpdated}`)
  }

  const coverageYears = uniqueSortedYears([...financials, ...kpis])
  if (coverageYears.length > 0) {
    const firstYear = coverageYears[0]
    const lastYear = coverageYears[coverageYears.length - 1]
    const coverageLabel = firstYear === lastYear ? `${firstYear}` : `${firstYear}–${lastYear}`
    generalInfoLines.push(`- Data coverage: ${coverageLabel}`)
  }

  const sections: string[] = []
  sections.push(['### General Information', ...generalInfoLines].join('\n'))

  const financialLines = financials.length
    ? financials.map((row) => {
        const metrics: string[] = []
        if (row.revenue !== null && row.revenue !== undefined) {
          metrics.push(`Revenue ${formatCurrency(row.revenue)}`)
        }
        if (row.profit !== null && row.profit !== undefined) {
          metrics.push(`Profit ${formatCurrency(row.profit)}`)
        }
        if (row.employees !== null && row.employees !== undefined) {
          metrics.push(`Employees ${formatInteger(row.employees)}`)
        }
        const metricsText = metrics.length > 0 ? metrics.join(' | ') : 'No financial metrics available'
        return `- ${row.year}: ${metricsText}`
      })
    : ['- No financial records available in company_accounts for the last four fiscal years.']

  sections.push(['### Financial Performance (company_accounts)', ...financialLines].join('\n'))

  const trendLines = describeFinancialTrends(financials)
  if (trendLines.length > 0) {
    sections.push(['### Financial Trends & Momentum', ...trendLines].join('\n'))
  }

  const kpiLines = kpis.length
    ? kpis.map((row) => {
        const metrics: string[] = []
        if (row.revenue_growth !== null && row.revenue_growth !== undefined) {
          metrics.push(`Revenue growth ${formatPercent(row.revenue_growth)}`)
        }
        if (row.ebit_margin !== null && row.ebit_margin !== undefined) {
          metrics.push(`EBIT margin ${formatPercent(row.ebit_margin)}`)
        }
        if (row.net_margin !== null && row.net_margin !== undefined) {
          metrics.push(`Net margin ${formatPercent(row.net_margin)}`)
        }
        if (row.equity_ratio !== null && row.equity_ratio !== undefined) {
          metrics.push(`Equity ratio ${formatPercent(row.equity_ratio)}`)
        }
        if (row.return_on_equity !== null && row.return_on_equity !== undefined) {
          metrics.push(`Return on equity ${formatPercent(row.return_on_equity)}`)
        }
        const metricsText = metrics.length > 0 ? metrics.join(' | ') : 'No KPI metrics recorded'
        return `- ${row.year}: ${metricsText}`
      })
    : ['- No KPI records available in company_kpis for the last four fiscal years.']

  sections.push(['### KPI Summary (company_kpis)', ...kpiLines].join('\n'))

  const kpiHighlights = buildKpiHighlights(kpis)
  if (kpiHighlights.length > 0) {
    sections.push(['### KPI Highlights', ...kpiHighlights].join('\n'))
  }

  sections.push(
    [
      '### Data Sources',
      '- companies (core metadata)',
      '- company_accounts (last four reported financial years)',
      '- company_kpis (last four KPI snapshots)',
    ].join('\n')
  )

  return sections.join('\n\n')
}

function describeFinancialTrends(financials: FinancialRecord[]): string[] {
  if (!Array.isArray(financials) || financials.length < 2) return []
  const metrics: Array<{ key: keyof FinancialRecord; label: string; formatter: (value: Nullable<number>) => string }> = [
    { key: 'revenue', label: 'Revenue', formatter: formatCurrency },
    { key: 'profit', label: 'Profit after tax', formatter: formatCurrency },
    { key: 'employees', label: 'Employees', formatter: formatInteger },
  ]

  const lines: string[] = []
  for (const metric of metrics) {
    const line = buildFinancialTrendLine(financials, metric.key, metric.label, metric.formatter)
    if (line) {
      lines.push(line)
    }
  }
  return lines
}

function buildFinancialTrendLine(
  financials: FinancialRecord[],
  key: keyof FinancialRecord,
  label: string,
  formatter: (value: Nullable<number>) => string
): string | null {
  const validRecords = financials.filter((row) => row[key] !== null && row[key] !== undefined)
  if (validRecords.length < 2) {
    return null
  }

  const latest = validRecords[0]
  const earliest = validRecords[validRecords.length - 1]
  const latestValue = latest[key]
  const earliestValue = earliest[key]

  if (latestValue === null || latestValue === undefined || earliestValue === null || earliestValue === undefined) {
    return null
  }

  const change = (latestValue as number) - (earliestValue as number)
  if (change === 0) {
    return `- ${label} remained stable at ${formatter(latestValue)} between ${earliest.year} and ${latest.year}.`
  }

  const direction = change > 0 ? 'increased' : 'decreased'
  const signSymbol = change > 0 ? '+' : '-'
  const changeSummaryParts: string[] = []
  changeSummaryParts.push(`${signSymbol}${formatter(Math.abs(change))}`)

  const percentChange = earliestValue !== 0 ? ((latestValue as number) - (earliestValue as number)) / Math.abs(earliestValue as number) : null
  if (percentChange !== null) {
    changeSummaryParts.push(`${signSymbol}${formatPercentChange(Math.abs(percentChange))}`)
  }

  const changeSummary = changeSummaryParts.length > 0 ? ` (${changeSummaryParts.join(', ')})` : ''

  return `- ${label} ${direction} from ${formatter(earliestValue)} (${earliest.year}) to ${formatter(latestValue)} (${latest.year})${changeSummary}.`
}

function buildKpiHighlights(kpis: KPIRecord[]): string[] {
  if (!Array.isArray(kpis) || kpis.length === 0) return []
  const highlights: string[] = []
  const latest = kpis[0]

  if (latest.revenue_growth !== null && latest.revenue_growth !== undefined) {
    highlights.push(`- Latest revenue growth (${latest.year}): ${formatPercent(latest.revenue_growth)}`)
  }
  if (latest.ebit_margin !== null && latest.ebit_margin !== undefined) {
    highlights.push(`- Latest EBIT margin (${latest.year}): ${formatPercent(latest.ebit_margin)}`)
  }
  if (latest.net_margin !== null && latest.net_margin !== undefined) {
    highlights.push(`- Latest net margin (${latest.year}): ${formatPercent(latest.net_margin)}`)
  }
  if (latest.equity_ratio !== null && latest.equity_ratio !== undefined) {
    highlights.push(`- Latest equity ratio (${latest.year}): ${formatPercent(latest.equity_ratio)}`)
  }
  if (latest.return_on_equity !== null && latest.return_on_equity !== undefined) {
    highlights.push(`- Latest return on equity (${latest.year}): ${formatPercent(latest.return_on_equity)}`)
  }

  if (kpis.length > 1) {
    const avgEbit = average(kpis.map((row) => row.ebit_margin))
    if (avgEbit !== null) {
      highlights.push(`- Average EBIT margin (${kpis.length} years): ${formatPercent(avgEbit)}`)
    }
    const avgNetMargin = average(kpis.map((row) => row.net_margin))
    if (avgNetMargin !== null) {
      highlights.push(`- Average net margin (${kpis.length} years): ${formatPercent(avgNetMargin)}`)
    }
    const avgRevenueGrowth = average(kpis.map((row) => row.revenue_growth))
    if (avgRevenueGrowth !== null) {
      highlights.push(`- Average revenue growth (${kpis.length} years): ${formatPercent(avgRevenueGrowth)}`)
    }
  }

  return highlights
}

function average(values: Array<Nullable<number>>): Nullable<number> {
  const filtered = values.filter((value): value is number => value !== null && value !== undefined && Number.isFinite(value))
  if (filtered.length === 0) return null
  const sum = filtered.reduce((acc, value) => acc + value, 0)
  return sum / filtered.length
}

function uniqueSortedYears(records: Array<{ year: number }>): number[] {
  const years = records
    .map((record) => Number(record?.year))
    .filter((year) => Number.isFinite(year))
  return Array.from(new Set(years)).sort((a, b) => a - b)
}

async function fetchCompanyDataBundle(supabase: SupabaseClient, orgnr: string): Promise<CompanyDataBundle> {
  const trimmedOrgnr = String(orgnr).trim()

  const baseQuery = supabase.from('companies').select('*').eq('OrgNr', trimmedOrgnr).maybeSingle()
  const { data: companyByOrgNr, error: baseError } = await baseQuery
  if (baseError) throw baseError

  let companyRecord = companyByOrgNr
  if (!companyRecord) {
    const { data: fallbackCompany, error: fallbackError } = await supabase
      .from('companies')
      .select('*')
      .eq('orgnr', trimmedOrgnr)
      .maybeSingle()
    if (fallbackError) throw fallbackError
    companyRecord = fallbackCompany
  }

  if (!companyRecord) {
    throw new Error('Company not found in companies')
  }

  const canonicalOrgnr = String(companyRecord.OrgNr ?? companyRecord.orgnr ?? trimmedOrgnr).trim()

  const { data: accounts, error: accountsError } = await supabase
    .from('company_accounts')
    .select('*')
    .or(`OrgNr.eq.${canonicalOrgnr},orgnr.eq.${canonicalOrgnr}`)
    .order('year', { ascending: false })
    .limit(4)
  if (accountsError) throw accountsError

  const { data: kpis, error: kpisError } = await supabase
    .from('company_kpis')
    .select('*')
    .or(`OrgNr.eq.${canonicalOrgnr},orgnr.eq.${canonicalOrgnr}`)
    .order('year', { ascending: false })
    .limit(4)
  if (kpisError) throw kpisError

  const financials = normalizeFinancialRecords(accounts)
  const kpiRecords = normalizeKpiRecords(kpis)
  const companyId = resolveCompanyId(companyRecord)
  const employees = financials.length > 0
    ? financials[0].employees ?? safeNumber(companyRecord?.employees ?? companyRecord?.Employees)
    : safeNumber(companyRecord?.employees ?? companyRecord?.Employees)

  const contextSummary = formatContextSummary({
    company: companyRecord,
    orgnr: canonicalOrgnr,
    companyId,
    financials,
    kpis: kpiRecords,
    employees,
  })

  return {
    orgnr: canonicalOrgnr,
    companyId,
    companyName: (companyRecord?.name ?? companyRecord?.company_name ?? 'Unknown company') as string,
    segmentName: companyRecord?.segment_name ?? companyRecord?.segment ?? null,
    industry: companyRecord?.industry_name ?? companyRecord?.industry ?? null,
    city: companyRecord?.city ?? null,
    email: companyRecord?.email ?? null,
    homepage: companyRecord?.homepage ?? null,
    incorporationDate: companyRecord?.incorporation_date ?? companyRecord?.incorporationDate ?? null,
    employees: employees ?? null,
    financials,
    kpis: kpiRecords,
    contextSummary,
  }
}

async function fetchCompanySnapshot(supabase: SupabaseClient, orgnr: string): Promise<CompanySnapshot> {
  const bundle = await fetchCompanyDataBundle(supabase, orgnr)
  const latestFinancial = bundle.financials[0]
  const latestKpi = bundle.kpis[0]

  const metrics: Record<string, any> = {
    revenue: latestFinancial?.revenue ?? null,
    profit: latestFinancial?.profit ?? null,
    employees: latestFinancial?.employees ?? bundle.employees ?? null,
    revenue_growth: latestKpi?.revenue_growth ?? null,
    ebit_margin: latestKpi?.ebit_margin ?? null,
    net_margin: latestKpi?.net_margin ?? null,
    equity_ratio: latestKpi?.equity_ratio ?? null,
    return_on_equity: latestKpi?.return_on_equity ?? null,
  }
>>>>>>> cb5c2be5

  const financials = bundle.financials.map((row) => ({
    year: row.year,
    revenue: row.revenue,
    profitAfterTax: row.profit,
    employees: row.employees,
  }))

  return {
<<<<<<< HEAD
    orgnr,
    companyName: base?.name || 'Okänt företag',
    segmentName: base?.segment_name || null,
    industry: base?.industry_name || null,
    city: base?.city || null,
    employees: safeNumber(base?.employees),
    sizeCategory: base?.company_size_category || null,
    growthCategory: base?.growth_category || null,
    profitabilityCategory: base?.profitability_category || null,
    financials,
    kpis,
    derived,
    benchmarks,
  }
}

function buildDeepAnalysisPrompt(profile: CompanyProfile, instructions?: string) {
  const financialLines = profile.financials.length
    ? profile.financials
        .map(
          (row) =>
            `${row.year} | ${formatNumber(row.revenue)} | ${formatNumber(row.ebitda)} | ${formatNumber(row.netIncome)} | ${formatNumber(row.totalDebt)} | ${formatNumber(row.totalEquity)} | ${formatNumber(row.employees)} | ${formatPercent(row.revenueGrowth)}`
        )
        .join('\n')
    : 'Ingen historik tillgänglig'

  const kpiLines = profile.kpis.length
    ? profile.kpis
        .map(
          (row) =>
            `${row.year}: Tillväxt=${formatPercent(row.revenueGrowth)}, EBIT-marginal=${formatPercent(row.ebitMargin)}, Nettomarginal=${formatPercent(row.netMargin)}, Soliditet=${formatPercent(row.equityRatio)}`
        )
        .join('\n')
    : 'Inga KPI-data tillgängliga.'

  const derived = profile.derived
  const benchmarkText = profile.benchmarks
    ? `Sektorbenchmark (${profile.benchmarks.segment}):
- Medeltillväxt: ${formatPercent(profile.benchmarks.avgRevenueGrowth)}
- Medel EBIT-marginal: ${formatPercent(profile.benchmarks.avgEbitMargin)}
- Medel nettomarginal: ${formatPercent(profile.benchmarks.avgNetMargin)}`
    : 'Sektorbenchmark: Ej tillgänglig.'

  const instructionText = instructions ? `Extra instruktioner från användaren: ${instructions}` : ''

  return `
Företag: ${profile.companyName} (${profile.orgnr})
Bransch/segment: ${profile.segmentName || profile.industry || 'Okänd'}
Ort: ${profile.city || 'Okänd'}
Storleksklass: ${profile.sizeCategory || 'Okänd'} • Tillväxtkategori: ${profile.growthCategory || 'Okänd'} • Lönsamhetsprofil: ${profile.profitabilityCategory || 'Okänd'}

Finansiell historik (TSEK):
År | Omsättning | EBITDA | Nettoresultat | Skulder | Eget kapital | Anställda | Tillväxt
${financialLines}

Beräknade nyckeltal:
- Fyraårs CAGR omsättning: ${formatPercent(derived.revenueCagr)}
- Genomsnittlig EBITDA-marginal: ${formatPercent(derived.avgEbitdaMargin)}
- Genomsnittlig nettomarginal: ${formatPercent(derived.avgNetMargin)}
- Soliditet (senaste): ${formatPercent(derived.equityRatioLatest)}
- Skuldsättningsgrad (senaste): ${formatRatio(derived.debtToEquityLatest)}
- Omsättning per anställd (senaste): ${formatCurrency(derived.revenuePerEmployee)}

KPI-historik:
${kpiLines}

${benchmarkText}

Uppgift:
- Svara på svenska med professionell ton.
- Leverera JSON enligt schemat DeepCompanyAnalysis.
- Gör narrativet cirka 300 ord och redovisa uppskattat word_count.
- Analysera finansiell stabilitet, marginaler, skuldsättning och kapitalstruktur.
- Lyft fram risker och uppsidor för ett potentiellt förvärv inom 12–24 månader.
- Ge en tydlig rekommendation (Prioritera förvärv/Fördjupa due diligence/Övervaka/Avstå) och bedöm förvärvsintresset (Hög/Medel/Låg).

Fråga att besvara:
"Baserat på denna finansiella profil, hur presterar företaget och hur stabilt är det? Finns det betydande risker eller uppsidor? Är verksamheten intressant för förvärv?"

${instructionText}
`
=======
    orgnr: bundle.orgnr,
    companyId: bundle.companyId,
    companyName: bundle.companyName,
    segmentName: bundle.segmentName ?? null,
    industry: bundle.industry ?? null,
    city: bundle.city ?? null,
    employees: bundle.employees ?? null,
    metrics,
    financials,
    contextSummary: bundle.contextSummary,
  }
}

function buildPrompt(contextSummary: string, instructions?: string) {
  const trimmedInstructions = instructions?.trim()
  const instructionText = trimmedInstructions ? `\nAdditional instructions: ${trimmedInstructions}` : ''
  return `${contextSummary}\n\nTask: ${ANALYSIS_QUESTION}${instructionText}\nRespond using the JSON schema provided by the system.`
>>>>>>> cb5c2be5
}

async function invokeDeepAnalysisModel(openai: OpenAI, prompt: string) {
  const started = Date.now()
  const response = await openai.chat.completions.create({
    model: MODEL_DEFAULT,
<<<<<<< HEAD
    temperature: 0.25,
    max_output_tokens: 1600,
    input: [
      { role: 'system', content: [{ type: 'text', text: deepAnalysisSystemPrompt }] },
      { role: 'user', content: [{ type: 'text', text: prompt }] },
=======
    temperature: 0.2,
    max_tokens: 1400,
    messages: [
      { role: 'system', content: defaultSystemPrompt },
      { role: 'user', content: prompt },
>>>>>>> cb5c2be5
    ],
    response_format: { type: 'json_schema', json_schema: deepAnalysisSchema },
  })
  const latency = Date.now() - started

  const rawText = response.choices?.[0]?.message?.content ?? '{}'

  let parsed: any = {}
  try {
    parsed = JSON.parse(rawText || '{}')
  } catch {
    parsed = {}
  }

  const usage: UsageSummary = {}
  const rawUsage: any = response.usage
  if (rawUsage) {
    usage.input_tokens = rawUsage.prompt_tokens || rawUsage.input_tokens || 0
    usage.output_tokens = rawUsage.completion_tokens || rawUsage.output_tokens || 0
    usage.total_tokens = rawUsage.total_tokens || 0
  }

  return { parsed, rawText: rawText || '{}', usage, latency }
}

function buildCompanyResult(
<<<<<<< HEAD
  profile: CompanyProfile,
=======
  orgnr: string,
  companyName: string,
  companyId: string | null,
>>>>>>> cb5c2be5
  payload: any,
  usage: UsageSummary,
  latencyMs: number,
  prompt: string,
  rawText: string,
  contextSummary: string
): CompanyResult {
  const executiveSummary =
    typeof payload?.executive_summary === 'string' ? payload.executive_summary.trim() : ''
  const keyFindings = ensureStringArray(payload?.key_findings)
  const strengths = ensureStringArray(payload?.strengths)
  const weaknesses = ensureStringArray(payload?.weaknesses)
  const opportunities = ensureStringArray(payload?.opportunities)
  const risks = ensureStringArray(payload?.risks)
  const nextSteps = ensureStringArray(payload?.next_steps)
  const narrative =
    typeof payload?.narrative === 'string' && payload.narrative.trim().length > 0
      ? payload.narrative.trim()
      : keyFindings.join(' ')

  const financialHealth = clampNumber(
    Number(payload?.financial_health_score ?? NaN),
    1,
    10,
    5
  )
  const growthPotential =
    typeof payload?.growth_outlook === 'string' ? payload.growth_outlook : 'Medel'
  const marketPosition =
    typeof payload?.market_position === 'string' ? payload.market_position : 'Följare'
  const recommendation =
    typeof payload?.recommendation === 'string' ? payload.recommendation : 'Övervaka'
  const acquisitionInterest =
    typeof payload?.acquisition_interest === 'string' ? payload.acquisition_interest : 'Medel'
  const confidence = clampNumber(
    Number(payload?.confidence ?? NaN),
    0,
    100,
    estimateConfidenceFromProfile(profile)
  )
  const riskScore = clampNumber(
    Number(payload?.risk_score ?? NaN),
    0,
    100,
    estimateRiskScore(profile, financialHealth)
  )

  const { financialGrade, commercialGrade, operationalGrade } = deriveGrades(profile)
  const metrics = buildMetricsFromProfile(profile)

  const sections: SectionResult[] = [
    {
      section_type: 'key_findings',
      title: 'Nyckelobservationer',
      content_md: keyFindings.length
        ? keyFindings.map((item) => `- ${item}`).join('\n')
        : '- Inga nyckelobservationer genererade.',
      supporting_metrics: metrics.map((metric) => ({
        metric_name: metric.metric_name,
        metric_value: metric.metric_value,
        metric_unit: metric.metric_unit,
      })),
      confidence,
    },
    {
      section_type: 'executive_overview',
      title: 'Sammanfattad analys',
      content_md:
        narrative ||
        executiveSummary ||
        'Analysen kunde inte generera ett narrativ baserat på underlaget.',
      supporting_metrics: [],
      confidence,
    },
    {
      section_type: 'risk_opportunity',
      title: 'Risker och möjligheter',
      content_md: [
        '**Risker:**',
        risks.length ? risks.map((item) => `- ${item}`).join('\n') : '- Ej identifierat',
        '\n**Möjligheter:**',
        opportunities.length
          ? opportunities.map((item) => `- ${item}`).join('\n')
          : '- Ej identifierat',
      ].join('\n'),
      supporting_metrics: [],
      confidence,
    },
  ]

  if (strengths.length || weaknesses.length) {
    sections.push({
      section_type: 'strengths_weaknesses',
      title: 'Styrkor och svagheter',
      content_md: [
        '**Styrkor:**',
        strengths.length ? strengths.map((item) => `- ${item}`).join('\n') : '- Ej identifierat',
        '\n**Svagheter:**',
        weaknesses.length
          ? weaknesses.map((item) => `- ${item}`).join('\n')
          : '- Ej identifierat',
      ].join('\n'),
      supporting_metrics: [],
      confidence,
    })
  }

  const promptTokens = usage.input_tokens || 0
  const completionTokens = usage.output_tokens || 0
  const cost = calculateCost(promptTokens, completionTokens)

  return {
<<<<<<< HEAD
    orgnr: profile.orgnr,
    orgNr: profile.orgnr,
    companyName: profile.companyName,
    name: profile.companyName,
    segmentName: profile.segmentName,
    executiveSummary: executiveSummary || narrative,
    keyFindings,
    narrative,
    strengths,
    weaknesses,
    opportunities,
    risks,
    recommendation,
    acquisitionInterest,
    financialHealth,
    growthPotential,
    marketPosition,
    confidence,
    riskScore,
    nextSteps: nextSteps.length
      ? nextSteps
      : ['Komplettera dataunderlag', 'Verifiera senaste bokslut', 'Kör ny analys efter datakorrigering'],
    summary: narrative || executiveSummary || null,
    financialGrade,
    commercialGrade,
    operationalGrade,
=======
    orgnr,
    companyId,
    companyName,
    summary: payload?.summary ?? null,
    recommendation: payload?.recommendation ?? null,
    confidence: payload?.confidence ?? null,
    riskScore: payload?.risk_score ?? null,
    financialGrade: payload?.financial_grade ?? null,
    commercialGrade: payload?.commercial_grade ?? null,
    operationalGrade: payload?.operational_grade ?? null,
    nextSteps: Array.isArray(payload?.next_steps) ? payload.next_steps : [],
>>>>>>> cb5c2be5
    sections,
    metrics,
    audit: {
      prompt,
      response: rawText,
      latency_ms: latencyMs,
      prompt_tokens: promptTokens,
      completion_tokens: completionTokens,
      cost_usd: cost,
    },
    contextSummary,
  }
}

<<<<<<< HEAD
function computeDerivedMetrics(
  financials: FinancialYearRecord[],
  kpis: KPIRecord[],
  fallbackEmployees?: number | null
): CompanyDerivedMetrics {
  if (!financials.length) {
    return {
      revenueCagr: null,
      avgEbitdaMargin: null,
      avgNetMargin: null,
      equityRatioLatest: kpis[0]?.equityRatio ?? null,
      debtToEquityLatest: null,
      revenuePerEmployee: null,
    }
  }

  const sorted = [...financials].sort((a, b) => b.year - a.year)
  const latest = sorted[0]
  const oldest = sorted[sorted.length - 1]
  const spanYears = Math.max(1, latest.year - oldest.year || sorted.length - 1 || 1)

  const revenueCagr =
    isFiniteNumber(latest.revenue) &&
    isFiniteNumber(oldest.revenue) &&
    latest.revenue! > 0 &&
    oldest.revenue! > 0
      ? Math.pow(Number(latest.revenue) / Number(oldest.revenue), 1 / spanYears) - 1
      : null

  const ebitdaMargins = sorted
    .map((row) =>
      isFiniteNumber(row.ebitda) && isFiniteNumber(row.revenue) && row.revenue! > 0
        ? Number(row.ebitda) / Number(row.revenue)
        : null
    )
    .filter(isFiniteNumber)
  const avgEbitdaMargin = ebitdaMargins.length ? average(ebitdaMargins) : null

  const netMargins = sorted
    .map((row) =>
      isFiniteNumber(row.netIncome) && isFiniteNumber(row.revenue) && row.revenue! > 0
        ? Number(row.netIncome) / Number(row.revenue)
        : null
    )
    .filter(isFiniteNumber)
  const avgNetMargin = netMargins.length ? average(netMargins) : null

  const equityRatioLatest =
    kpis.find((kpi) => isFiniteNumber(kpi.equityRatio))?.equityRatio ??
    (isFiniteNumber(latest.totalEquity)
      ? Number(latest.totalEquity) /
        (Number(latest.totalEquity) + (Number(latest.totalDebt) || 0))
      : null)

  const debtToEquityLatest =
    isFiniteNumber(latest.debtToEquity) && latest.debtToEquity! >= 0
      ? Number(latest.debtToEquity)
      : isFiniteNumber(latest.totalDebt) &&
        isFiniteNumber(latest.totalEquity) &&
        Number(latest.totalEquity) !== 0
      ? Number(latest.totalDebt) / Number(latest.totalEquity)
      : null

  const employees = isFiniteNumber(latest.employees)
    ? Number(latest.employees)
    : isFiniteNumber(fallbackEmployees)
    ? Number(fallbackEmployees)
    : null
  const revenuePerEmployee =
    employees && employees > 0 && isFiniteNumber(latest.revenue)
      ? Number(latest.revenue) / employees
      : null

  return {
    revenueCagr,
    avgEbitdaMargin,
    avgNetMargin,
    equityRatioLatest,
    debtToEquityLatest,
    revenuePerEmployee,
  }
}

async function fetchSegmentBenchmarks(
  supabase: SupabaseClient,
  segmentName?: string | null
): Promise<CompanyBenchmarks | undefined> {
  if (!segmentName) return undefined
  const { data, error } = await supabase
    .from('master_analytics')
    .select(
      `
        avg_revenue_growth:avg(Revenue_growth),
        avg_ebit_margin:avg(EBIT_margin),
        avg_net_margin:avg(NetProfit_margin)
      `
    )
    .eq('segment_name', segmentName)
    .maybeSingle()

  if (error) throw error
  if (!data) return { segment: segmentName }

  return {
    segment: segmentName,
    avgRevenueGrowth: safeNumber((data as any)?.avg_revenue_growth),
    avgEbitMargin: safeNumber((data as any)?.avg_ebit_margin),
    avgNetMargin: safeNumber((data as any)?.avg_net_margin),
  }
}

function average(values: number[]): number {
  if (!values.length) return 0
  const sum = values.reduce((acc, value) => acc + value, 0)
  return sum / values.length
}

function clampNumber(value: number, min: number, max: number, fallback: number): number {
  if (!Number.isFinite(value)) return fallback
  if (value < min) return min
  if (value > max) return max
  return value
}

function isFiniteNumber(value: unknown): value is number {
  return typeof value === 'number' && Number.isFinite(value)
}

function formatNumber(value: number | null | undefined, decimals = 0): string {
  if (!isFiniteNumber(value)) return 'N/A'
  return Number(value).toLocaleString('sv-SE', {
    minimumFractionDigits: decimals,
    maximumFractionDigits: decimals,
  })
}

function formatCurrency(value: number | null | undefined): string {
  if (!isFiniteNumber(value)) return 'N/A'
  return `${formatNumber(value, 0)} TSEK`
}

function formatPercent(value: number | null | undefined): string {
  if (!isFiniteNumber(value)) return 'N/A'
  return `${(Number(value) * 100).toFixed(1)} %`
}

function formatRatio(value: number | null | undefined): string {
  if (!isFiniteNumber(value)) return 'N/A'
  return `${Number(value).toLocaleString('sv-SE', { minimumFractionDigits: 2, maximumFractionDigits: 2 })}x`
}

function percentValue(value: number | null | undefined): number | null {
  if (!isFiniteNumber(value)) return null
  return Number((Number(value) * 100).toFixed(2))
}

function ensureStringArray(value: any): string[] {
  if (Array.isArray(value)) {
    return value
      .filter((item) => typeof item === 'string' && item.trim().length > 0)
      .map((item) => item.trim())
  }
  if (typeof value === 'string' && value.trim().length > 0) {
    return value
      .split(/[\n•\-]+/)
      .map((item) => item.trim())
      .filter((item) => item.length > 0)
  }
  return []
}

function estimateConfidenceFromProfile(profile: CompanyProfile): number {
  let score = 55
  if (profile.financials.length >= 4) score += 15
  if (profile.kpis.length >= 3) score += 10
  if (isFiniteNumber(profile.derived.revenueCagr)) score += 5
  if (isFiniteNumber(profile.derived.avgEbitdaMargin)) score += 5
  return clampNumber(score, 50, 95, 60)
}

function estimateRiskScore(profile: CompanyProfile, financialHealth: number): number {
  const latest = profile.financials[0]
  let risk = 70 - financialHealth * 4

  if (latest) {
    if (isFiniteNumber(latest.revenueGrowth) && Number(latest.revenueGrowth) < 0) {
      risk += 10
    }
    if (isFiniteNumber(latest.ebitMargin) && Number(latest.ebitMargin) < 0) {
      risk += 15
    }
  }

  if (isFiniteNumber(profile.derived.debtToEquityLatest) && profile.derived.debtToEquityLatest! > 2) {
    risk += 10
  }
  if (isFiniteNumber(profile.derived.equityRatioLatest) && profile.derived.equityRatioLatest! < 0.2) {
    risk += 10
  }

  return clampNumber(risk, 0, 100, 70)
}

function deriveGrades(profile: CompanyProfile) {
  const latest = profile.financials[0]
  const latestRevenue = isFiniteNumber(latest?.revenue) ? Number(latest?.revenue) : 0
  const latestEmployees = isFiniteNumber(latest?.employees)
    ? Number(latest?.employees)
    : isFiniteNumber(profile.employees)
    ? Number(profile.employees)
    : null

  const latestEbitMargin =
    isFiniteNumber(latest?.ebitMargin) && latest?.ebitMargin !== null
      ? Number(latest.ebitMargin)
      : profile.kpis.find((kpi) => isFiniteNumber(kpi.ebitMargin))?.ebitMargin ?? null

  const latestNetMargin =
    profile.kpis.find((kpi) => isFiniteNumber(kpi.netMargin))?.netMargin ??
    (isFiniteNumber(latest?.netIncome) && latestRevenue > 0
      ? Number(latest!.netIncome) / latestRevenue
      : null)

  let financialGrade = 'D'
  if (latestEbitMargin !== null && latestNetMargin !== null) {
    if (latestEbitMargin > 0.1 && latestNetMargin > 0.05) financialGrade = 'A'
    else if (latestEbitMargin > 0.05 && latestNetMargin > 0.02) financialGrade = 'B'
    else if (latestEbitMargin > 0 && latestNetMargin > 0) financialGrade = 'C'
  }

  const revenueGrowth =
    profile.kpis.find((kpi) => isFiniteNumber(kpi.revenueGrowth))?.revenueGrowth ??
    profile.derived.revenueCagr ??
    0

  let commercialGrade = 'D'
  if (isFiniteNumber(revenueGrowth)) {
    const growthValue = Number(revenueGrowth)
    if (growthValue > 0.2 && latestRevenue > 50000) commercialGrade = 'A'
    else if (growthValue > 0.1 && latestRevenue > 25000) commercialGrade = 'B'
    else if (growthValue > 0.05) commercialGrade = 'C'
  }

  const revenuePerEmployee = profile.derived.revenuePerEmployee
  let operationalGrade = 'D'
  if (isFiniteNumber(revenuePerEmployee) && latestEmployees !== null) {
    if (revenuePerEmployee! > 5000 && latestEmployees > 5) operationalGrade = 'A'
    else if (revenuePerEmployee! > 3000 && latestEmployees > 3) operationalGrade = 'B'
    else if (revenuePerEmployee! > 2000) operationalGrade = 'C'
  }

  return { financialGrade, commercialGrade, operationalGrade }
}

function buildMetricsFromProfile(profile: CompanyProfile): MetricResult[] {
  const metrics: MetricResult[] = []

  const pushMetric = (
    name: string,
    value: number | null | undefined,
    unit: string,
    options: { year?: number | null; confidence?: number } = {}
  ) => {
    if (!isFiniteNumber(value)) return
    metrics.push({
      metric_name: name,
      metric_value: Number(value),
      metric_unit: unit,
      source: 'system',
      year: options.year ?? null,
      confidence: options.confidence ?? 80,
    })
  }

  const derived = profile.derived
  pushMetric('Revenue CAGR (4 år)', percentValue(derived.revenueCagr), '%')
  pushMetric('Genomsnittlig EBITDA-marginal', percentValue(derived.avgEbitdaMargin), '%')
  pushMetric('Genomsnittlig nettomarginal', percentValue(derived.avgNetMargin), '%')
  pushMetric('Soliditet (senaste)', percentValue(derived.equityRatioLatest), '%')
  pushMetric('Skuldsättningsgrad (senaste)', derived.debtToEquityLatest, 'x')
  pushMetric('Omsättning per anställd', derived.revenuePerEmployee, 'TSEK')

  const latest = profile.financials[0]
  if (latest) {
    pushMetric('Omsättning (senaste)', latest.revenue, 'TSEK', { year: latest.year, confidence: 90 })
    pushMetric('EBITDA (senaste)', latest.ebitda, 'TSEK', { year: latest.year, confidence: 85 })
    pushMetric('Nettoresultat (senaste)', latest.netIncome, 'TSEK', {
      year: latest.year,
      confidence: 85,
    })
  }

  return metrics
}

function buildFallbackResult(orgnr: string, companyName: string, base?: any): CompanyResult {
  const summary = `Det gick inte att skapa en djupanalys för ${companyName} (${orgnr}) på grund av begränsat dataunderlag. Komplettera de senaste fyra boksluten och kör analysen igen.`
  const sections: SectionResult[] = [
    {
      section_type: 'data_gap',
      title: 'Data saknas',
      content_md: summary,
      supporting_metrics: [],
      confidence: 30,
    },
  ]

  return {
    orgnr,
    orgNr: orgnr,
    companyName,
    name: companyName,
    segmentName: base?.segment_name || null,
    executiveSummary: summary,
    keyFindings: [summary],
    narrative: summary,
    strengths: [],
    weaknesses: [],
    opportunities: [],
    risks: [`Otillräckligt finansiellt dataunderlag för ${companyName}.`],
    recommendation: 'Övervaka',
    acquisitionInterest: 'Låg',
    financialHealth: 4,
    growthPotential: 'Låg',
    marketPosition: 'Följare',
    confidence: 40,
    riskScore: 70,
    nextSteps: [
      'Komplettera finansiell historik i Supabase',
      'Verifiera skuldsättning och marginaler',
      'Kör djupanalysen på nytt efter datakorrigering',
    ],
    summary,
    financialGrade: 'D',
    commercialGrade: 'D',
    operationalGrade: 'D',
    sections,
    metrics: [],
    audit: {
      prompt: '',
      response: summary,
      latency_ms: 0,
      prompt_tokens: 0,
      completion_tokens: 0,
      cost_usd: null,
    },
  }
}

async function persistCompanyResult(supabase: SupabaseClient, runId: string, result: CompanyResult) {
=======
async function persistCompanyResult(
  supabase: SupabaseClient,
  runId: string,
  result: CompanyResult,
  bundle: CompanyDataBundle
) {
>>>>>>> cb5c2be5
  const companyRow = {
    run_id: runId,
    orgnr: result.orgnr,
    company_name: result.companyName,
    summary: result.summary,
    recommendation: result.recommendation,
    confidence: result.confidence,
    risk_score: result.riskScore,
    financial_grade: result.financialGrade,
    commercial_grade: result.commercialGrade,
    operational_grade: result.operationalGrade,
    next_steps: result.nextSteps,
  }

  const { error: companyError } = await supabase.schema('ai_ops').from('ai_company_analysis').upsert(companyRow)
  if (companyError) throw companyError

  const resolvedCompanyId = bundle.companyId ?? result.companyId ?? result.orgnr
  if (!bundle.companyId && !result.companyId) {
    console.warn(`Falling back to organisation number for company_id linkage: ${result.orgnr}`)
  }

  const analysisPayload = {
    summary: result.summary,
    recommendation: result.recommendation,
    confidence: result.confidence,
    risk_score: result.riskScore,
    financial_grade: result.financialGrade,
    commercial_grade: result.commercialGrade,
    operational_grade: result.operationalGrade,
    next_steps: result.nextSteps,
    sections: result.sections,
    metrics: result.metrics,
  }

  const { error: ragError } = await supabase
    .schema('ai_ops')
    .from('ai_analysis')
    .insert({
      run_id: runId,
      company_id: resolvedCompanyId,
      orgnr: result.orgnr,
      model_version: MODEL_DEFAULT,
      prompt_summary: bundle.contextSummary ?? result.contextSummary ?? null,
      analysis: analysisPayload,
    })
  if (ragError) throw ragError

  if (result.sections.length > 0) {
    const { error } = await supabase
      .schema('ai_ops')
      .from('ai_analysis_sections')
      .upsert(
        result.sections.map((section) => ({
          run_id: runId,
          orgnr: result.orgnr,
          section_type: section.section_type,
          title: section.title,
          content_md: section.content_md,
          supporting_metrics: section.supporting_metrics,
          confidence: section.confidence,
          tokens_used: section.tokens_used,
        }))
      )
    if (error) throw error
  }

  if (result.metrics.length > 0) {
    const { error } = await supabase
      .schema('ai_ops')
      .from('ai_analysis_metrics')
      .upsert(
        result.metrics.map((metric) => ({
          run_id: runId,
          orgnr: result.orgnr,
          metric_name: metric.metric_name,
          metric_value: metric.metric_value,
          metric_unit: metric.metric_unit,
          source: metric.source,
          year: metric.year,
          confidence: metric.confidence,
        }))
      )
    if (error) throw error
  }

  const { error: auditError } = await supabase
    .schema('ai_ops')
    .from('ai_analysis_audit')
    .upsert({
      run_id: runId,
      orgnr: result.orgnr,
      module: 'comprehensive_analysis',
      prompt: result.audit.prompt,
      response: result.audit.response,
      model: MODEL_DEFAULT,
      latency_ms: result.audit.latency_ms,
      prompt_tokens: result.audit.prompt_tokens,
      completion_tokens: result.audit.completion_tokens,
      cost_usd: result.audit.cost_usd,
    })
  if (auditError) throw auditError
}

async function fetchRunDetail(supabase: SupabaseClient, runId: string) {
  const { data: run, error: runError } = await supabase
    .schema('ai_ops')
    .from('ai_analysis_runs')
    .select('*')
    .eq('id', runId)
    .maybeSingle()
  if (runError) throw runError
  if (!run) return null

  const { data: companies, error: companyError } = await supabase
    .schema('ai_ops')
    .from('ai_company_analysis')
    .select('*')
    .eq('run_id', runId)
  if (companyError) throw companyError

  const { data: sections, error: sectionsError } = await supabase
    .schema('ai_ops')
    .from('ai_analysis_sections')
    .select('*')
    .eq('run_id', runId)
  if (sectionsError) throw sectionsError

  const { data: metrics, error: metricsError } = await supabase
    .schema('ai_ops')
    .from('ai_analysis_metrics')
    .select('*')
    .eq('run_id', runId)
  if (metricsError) throw metricsError

  const { data: ragAnalyses, error: ragError } = await supabase
    .schema('ai_ops')
    .from('ai_analysis')
    .select('company_id, orgnr, prompt_summary, analysis')
    .eq('run_id', runId)
  if (ragError) throw ragError

  const ragByOrgnr = new Map<string, any>()
  for (const row of ragAnalyses || []) {
    if (!row?.orgnr) continue
    ragByOrgnr.set(row.orgnr, row)
  }

  const groupedSections = new Map<string, SectionResult[]>()
  for (const section of sections || []) {
    const key = section.orgnr
    if (!groupedSections.has(key)) groupedSections.set(key, [])
    groupedSections.get(key)!.push({
      section_type: section.section_type,
      title: section.title,
      content_md: section.content_md,
      supporting_metrics: section.supporting_metrics || [],
      confidence: section.confidence,
      tokens_used: section.tokens_used,
    })
  }

  const groupedMetrics = new Map<string, MetricResult[]>()
  for (const metric of metrics || []) {
    const key = metric.orgnr
    if (!groupedMetrics.has(key)) groupedMetrics.set(key, [])
    groupedMetrics.get(key)!.push({
      metric_name: metric.metric_name,
      metric_value: metric.metric_value,
      metric_unit: metric.metric_unit,
      source: metric.source,
      year: metric.year,
      confidence: metric.confidence,
    })
  }

  const companyResults = (companies || []).map((company: any) => {
    const ragRow = ragByOrgnr.get(company.orgnr)
    let analysisJson = ragRow?.analysis || {}
    if (typeof analysisJson === 'string') {
      try {
        analysisJson = JSON.parse(analysisJson)
      } catch (error) {
        analysisJson = {}
      }
    }
    const contextSummary = typeof ragRow?.prompt_summary === 'string' ? ragRow.prompt_summary : undefined
    const nextSteps = Array.isArray(company.next_steps)
      ? company.next_steps
      : Array.isArray(analysisJson.next_steps)
      ? analysisJson.next_steps
      : []

    return {
    orgnr: company.orgnr,
      companyId: ragRow?.company_id ?? null,
    companyName: company.company_name,
      summary: company.summary ?? analysisJson.summary ?? null,
      recommendation: company.recommendation ?? analysisJson.recommendation ?? null,
      confidence: company.confidence ?? analysisJson.confidence ?? null,
      riskScore: company.risk_score ?? analysisJson.risk_score ?? null,
      financialGrade: company.financial_grade ?? analysisJson.financial_grade ?? null,
      commercialGrade: company.commercial_grade ?? analysisJson.commercial_grade ?? null,
      operationalGrade: company.operational_grade ?? analysisJson.operational_grade ?? null,
      nextSteps,
    sections: groupedSections.get(company.orgnr) || [],
    metrics: groupedMetrics.get(company.orgnr) || [],
      contextSummary,
    }
  })

  const runPayload: RunResponse = {
    id: run.id,
    status: run.status,
    modelVersion: run.model_version,
    startedAt: run.started_at,
    completedAt: run.completed_at,
    errorMessage: run.error_message,
  }

  return { run: runPayload, analysis: { companies: companyResults } }
}

async function fetchRunHistory(supabase: SupabaseClient, limit: number) {
  const { data, error } = await supabase
    .schema('ai_ops')
    .from('ai_analysis_dashboard_feed')
    .select('*')
    .order('completed_at', { ascending: false })
    .limit(limit)
  if (error) throw error
  return data || []
}

function calculateCost(promptTokens: number, completionTokens: number): number {
  const promptCost = (promptTokens / 1000) * PROMPT_COST_PER_1K
  const completionCost = (completionTokens / 1000) * COMPLETION_COST_PER_1K
  const total = promptCost + completionCost
  return Number(total.toFixed(4))
}

function safeNumber(value: any): Nullable<number> {
  if (value === null || value === undefined) return null
  const parsed = Number(value)
  return Number.isFinite(parsed) ? parsed : null
}

const deepAnalysisSystemPrompt = `Du är Nivos ledande företagsanalytiker med fokus på M&A i svenska små och medelstora bolag.
Din uppgift är att leverera handlingsbara beslutsunderlag till investeringskommittén. Svara alltid på svenska med professionell ton.

När du analyserar ska du:
- Utvärdera marginalstabilitet, kassaflödesprofil, skuldsättning och kapitalstruktur.
- Bedöma marknadsposition, skalpotential och integrationsmöjligheter efter förvärv.
- Lyfta fram konkreta risker och uppsidor, alltid kopplade till siffror i underlaget.
- Vara tydlig när något baseras på antaganden och ange hur det kan verifieras.

Utdata måste följa det specificerade JSON-schemat utan extra text.`

const screeningSystemPrompt = `You are a rapid M&A screening analyst. For each company, provide:
1. Screening Score (1-100): Based on financial health, growth trajectory, and market position
2. Risk Flag: (Low/Medium/High) - Key concerns if any
3. Brief Summary: 2-3 sentences highlighting key strengths/weaknesses

Focus on: Revenue trends, profitability, debt levels, growth consistency.
Use available financial data (4 years history). Flag missing critical data.

Be concise and direct. Prioritize red flags and high-potential opportunities.`

// Export functions for use in development server
export { handlePost, handleGet }<|MERGE_RESOLUTION|>--- conflicted
+++ resolved
@@ -54,33 +54,16 @@
 
 interface CompanyResult {
   orgnr: string
-<<<<<<< HEAD
-  orgNr: string
-=======
   companyId?: string | null
->>>>>>> cb5c2be5
   companyName: string
-  name: string
-  segmentName?: string | null
-  executiveSummary: string
-  keyFindings: string[]
-  narrative: string
-  strengths: string[]
-  weaknesses: string[]
-  opportunities: string[]
-  risks: string[]
-  recommendation: string
-  acquisitionInterest: string
-  financialHealth: number
-  growthPotential: string
-  marketPosition: string
-  confidence: number
-  riskScore: number
-  nextSteps: string[]
   summary: string | null
+  recommendation: string | null
+  confidence: number | null
+  riskScore: number | null
   financialGrade: string | null
   commercialGrade: string | null
   operationalGrade: string | null
+  nextSteps: string[]
   sections: SectionResult[]
   metrics: MetricResult[]
   audit: AuditResult
@@ -111,47 +94,7 @@
   analysis: { companies: CompanyResult[] } | { results: ScreeningResult[] }
 }
 
-interface FinancialYearRecord {
-  year: number
-  revenue: number | null
-  ebitda: number | null
-  ebit: number | null
-  netIncome: number | null
-  totalDebt: number | null
-  totalEquity: number | null
-  employees: number | null
-  revenueGrowth?: number | null
-  ebitMargin?: number | null
-  debtToEquity?: number | null
-}
-
-interface KPIRecord {
-  year: number
-  revenueGrowth?: number | null
-  ebitMargin?: number | null
-  netMargin?: number | null
-  equityRatio?: number | null
-  returnOnEquity?: number | null
-}
-
-interface CompanyBenchmarks {
-  segment?: string | null
-  avgRevenueGrowth?: number | null
-  avgEbitMargin?: number | null
-  avgNetMargin?: number | null
-  avgEquityRatio?: number | null
-}
-
-interface CompanyDerivedMetrics {
-  revenueCagr?: number | null
-  avgEbitdaMargin?: number | null
-  avgNetMargin?: number | null
-  equityRatioLatest?: number | null
-  debtToEquityLatest?: number | null
-  revenuePerEmployee?: number | null
-}
-
-interface CompanyProfile {
+interface CompanySnapshot {
   orgnr: string
   companyId?: string | null
   companyName: string
@@ -159,19 +102,9 @@
   industry?: string | null
   city?: string | null
   employees?: number | null
-<<<<<<< HEAD
-  sizeCategory?: string | null
-  growthCategory?: string | null
-  profitabilityCategory?: string | null
-  financials: FinancialYearRecord[]
-  kpis: KPIRecord[]
-  derived: CompanyDerivedMetrics
-  benchmarks?: CompanyBenchmarks
-=======
   metrics: Record<string, any>
   financials: Array<Record<string, any>>
   contextSummary: string
->>>>>>> cb5c2be5
 }
 
 interface CompanyDataBundle {
@@ -216,110 +149,74 @@
 const ANALYSIS_QUESTION =
   "Based on this company's financial data and KPIs, analyze its performance and attractiveness for acquisition. Highlight major strengths, weaknesses, and potential red flags."
 
-const deepAnalysisSchema = {
-  name: 'DeepCompanyAnalysis',
+const analysisSchema = {
+  name: 'CompanyAnalysisBundle',
   strict: true,
   schema: {
     type: 'object',
-    additionalProperties: false,
     properties: {
-      executive_summary: {
-        type: 'string',
-        description: 'Två meningar som sammanfattar företagets läge och investeringsläge.',
-        minLength: 40,
+      summary: { type: 'string' },
+      recommendation: { type: 'string' },
+      confidence: { type: 'number' },
+      risk_score: { type: 'number' },
+      financial_grade: { type: 'string' },
+      commercial_grade: { type: 'string' },
+      operational_grade: { type: 'string' },
+      next_steps: { type: 'array', items: { type: 'string' } },
+      sections: {
+        type: 'array',
+        items: {
+          type: 'object',
+          properties: {
+            section_type: { type: 'string' },
+            title: { type: 'string' },
+            content_md: { type: 'string' },
+            supporting_metrics: {
+              type: 'array',
+              items: {
+                type: 'object',
+                properties: {
+                  metric_name: { type: 'string' },
+                  metric_value: { type: 'number' },
+                  metric_unit: { type: 'string' },
+                  source: { type: 'string' },
+                  year: { type: 'integer' },
+                },
+                required: ['metric_name', 'metric_value'],
+              },
+            },
+            confidence: { type: 'number' },
+            tokens_used: { type: 'integer' },
+          },
+          required: ['section_type', 'content_md'],
+        },
       },
-      key_findings: {
+      metrics: {
         type: 'array',
-        minItems: 4,
-        maxItems: 6,
         items: {
-          type: 'string',
-          minLength: 20,
+          type: 'object',
+          properties: {
+            metric_name: { type: 'string' },
+            metric_value: { type: 'number' },
+            metric_unit: { type: 'string' },
+            source: { type: 'string' },
+            year: { type: 'integer' },
+            confidence: { type: 'number' },
+          },
+          required: ['metric_name', 'metric_value'],
         },
-        description: 'Bullet points med de viktigaste observationerna.',
-      },
-      narrative: {
-        type: 'string',
-        description: 'En handlingsinriktad text kring 280-320 ord på svenska.',
-        minLength: 1200,
-      },
-      strengths: {
-        type: 'array',
-        minItems: 3,
-        items: { type: 'string', minLength: 15 },
-      },
-      weaknesses: {
-        type: 'array',
-        minItems: 2,
-        items: { type: 'string', minLength: 15 },
-      },
-      opportunities: {
-        type: 'array',
-        minItems: 2,
-        items: { type: 'string', minLength: 15 },
-      },
-      risks: {
-        type: 'array',
-        minItems: 2,
-        items: { type: 'string', minLength: 15 },
-      },
-      recommendation: {
-        type: 'string',
-        enum: ['Prioritera förvärv', 'Fördjupa due diligence', 'Övervaka', 'Avstå'],
-      },
-      acquisition_interest: {
-        type: 'string',
-        enum: ['Hög', 'Medel', 'Låg'],
-      },
-      financial_health_score: {
-        type: 'number',
-        minimum: 1,
-        maximum: 10,
-      },
-      growth_outlook: {
-        type: 'string',
-        enum: ['Hög', 'Medel', 'Låg'],
-      },
-      market_position: {
-        type: 'string',
-        enum: ['Marknadsledare', 'Utmanare', 'Följare', 'Nischaktör'],
-      },
-      confidence: {
-        type: 'number',
-        minimum: 0,
-        maximum: 100,
-      },
-      risk_score: {
-        type: 'number',
-        minimum: 0,
-        maximum: 100,
-      },
-      next_steps: {
-        type: 'array',
-        minItems: 3,
-        items: { type: 'string', minLength: 10 },
-      },
-      word_count: {
-        type: 'integer',
-        minimum: 0,
       },
     },
     required: [
-      'executive_summary',
-      'key_findings',
-      'narrative',
-      'strengths',
-      'weaknesses',
-      'opportunities',
-      'risks',
+      'summary',
       'recommendation',
-      'acquisition_interest',
-      'financial_health_score',
-      'growth_outlook',
-      'market_position',
       'confidence',
       'risk_score',
-      'next_steps',
+      'financial_grade',
+      'commercial_grade',
+      'operational_grade',
+      'sections',
+      'metrics',
     ],
   },
 }
@@ -387,16 +284,12 @@
     return res.status(500).json({ success: false, error: 'OpenAI API key not configured' })
   }
 
-  const { companies, analysisType = 'deep', instructions, filters, initiatedBy } =
-    (req.body as AnalysisRequest) || {}
+  const { companies, analysisType = 'deep', instructions, filters, initiatedBy } = req.body as AnalysisRequest || {}
   if (!Array.isArray(companies) || companies.length === 0) {
     return res.status(400).json({ success: false, error: 'No companies provided' })
   }
 
-  const normalizedAnalysisType =
-    analysisType === 'comprehensive' ? 'deep' : analysisType
-
-  if (normalizedAnalysisType !== 'screening' && normalizedAnalysisType !== 'deep') {
+  if (analysisType !== 'screening' && analysisType !== 'deep') {
     return res.status(400).json({ success: false, error: 'Invalid analysis type. Must be "screening" or "deep"' })
   }
 
@@ -417,17 +310,13 @@
   const runId = randomUUID()
   const startedAt = new Date().toISOString()
 
-<<<<<<< HEAD
-  const modelVersion = normalizedAnalysisType === 'screening' ? MODEL_SCREENING : MODEL_DEFAULT
-=======
   const modelVersion = analysisType === 'screening' ? MODEL_SCREENING : MODEL_DEFAULT
->>>>>>> cb5c2be5
 
   await insertRunRecord(supabase, {
     id: runId,
     status: 'running',
     modelVersion,
-    analysisMode: normalizedAnalysisType,
+    analysisMode: analysisType,
     startedAt,
     initiatedBy: typeof initiatedBy === 'string' ? initiatedBy : null,
     filters,
@@ -437,7 +326,7 @@
   const screeningResults: ScreeningResult[] = []
   const errors: string[] = []
 
-  if (normalizedAnalysisType === 'screening') {
+  if (analysisType === 'screening') {
     // Process screening in batches for efficiency
     const batchSize = 5
     for (let i = 0; i < uniqueSelections.length; i += batchSize) {
@@ -452,33 +341,6 @@
     }
   } else {
     // Process deep analysis one by one
-<<<<<<< HEAD
-    for (const selection of uniqueSelections) {
-      const orgnr = String(selection?.OrgNr || selection?.orgnr || '').trim()
-      if (!orgnr) {
-        errors.push('Missing organisation number for selection')
-        continue
-      }
-
-      const fallbackName =
-        typeof selection?.name === 'string' && selection.name.trim().length > 0
-          ? selection.name.trim()
-          : `Bolag ${orgnr}`
-
-      try {
-        const profile = await generateCompanyProfile(supabase, orgnr)
-        const prompt = buildDeepAnalysisPrompt(profile, instructions)
-        const { parsed, rawText, usage, latency } = await invokeDeepAnalysisModel(openai, prompt)
-        const result = buildCompanyResult(profile, parsed, usage, latency, prompt, rawText)
-        companiesResults.push(result)
-        await persistCompanyResult(supabase, runId, result)
-      } catch (error: any) {
-        console.error('AI analysis failed', error)
-        errors.push(`${orgnr}: ${error?.message || 'Unknown error'}`)
-        const fallback = buildFallbackResult(orgnr, fallbackName, selection)
-        companiesResults.push(fallback)
-        await persistCompanyResult(supabase, runId, fallback)
-=======
   for (const selection of uniqueSelections) {
     const orgnr = String(selection?.OrgNr || selection?.orgnr || '').trim()
     if (!orgnr) {
@@ -505,7 +367,6 @@
     } catch (error: any) {
       console.error('AI analysis failed', error)
       errors.push(`${orgnr}: ${error?.message || 'Unknown error'}`)
->>>>>>> cb5c2be5
       }
     }
   }
@@ -522,7 +383,7 @@
     id: runId,
     status: errors.length > 0 ? 'completed_with_errors' : 'completed',
     modelVersion,
-    analysisMode: normalizedAnalysisType,
+    analysisMode: analysisType,
     startedAt,
     completedAt,
     errorMessage: errors.length > 0 ? errors.join('; ') : null,
@@ -530,7 +391,7 @@
 
   const response: RunResponsePayload = {
     run: runPayload,
-    analysis: normalizedAnalysisType === 'screening'
+    analysis: analysisType === 'screening' 
       ? { results: screeningResults }
       : { companies: companiesResults }
   }
@@ -581,12 +442,12 @@
     if (!orgnr) continue
     
     try {
-      const profile = await generateCompanyProfile(supabase, orgnr)
+      const snapshot = await fetchCompanySnapshot(supabase, orgnr)
       companiesData.push({
-        orgnr: profile.orgnr,
-        name: profile.companyName,
-        industry: profile.segmentName || profile.industry || 'Unknown',
-        financials: profile.financials,
+        orgnr: snapshot.orgnr,
+        name: snapshot.companyName,
+        industry: snapshot.segmentName || snapshot.industry || 'Unknown',
+        financials: snapshot.financials
       })
     } catch (error) {
       console.error(`Failed to fetch data for ${orgnr}:`, error)
@@ -635,7 +496,7 @@
   
   companiesData.forEach((company, index) => {
     const financials = company.financials.map((f: any) => 
-      `${f.year}: Rev=${f.revenue ?? 'N/A'}, Profit=${f.netIncome ?? 'N/A'}`
+      `${f.year}: Rev=${f.revenue || 'N/A'}, Profit=${f.profitAfterTax || 'N/A'}`
     ).join(', ')
     
     prompt += `${index + 1}. ${company.name} (${company.orgnr})\n`
@@ -786,121 +647,6 @@
   if (error) throw error
 }
 
-<<<<<<< HEAD
-async function generateCompanyProfile(
-  supabase: SupabaseClient,
-  orgnr: string,
-  baseRow?: any | null
-): Promise<CompanyProfile> {
-  let base = baseRow
-
-  if (!base) {
-    const { data, error } = await supabase
-      .from('master_analytics')
-      .select(
-        `
-          OrgNr,
-          name,
-          segment_name,
-          industry_name,
-          city,
-          employees,
-          Revenue_growth,
-          EBIT_margin,
-          NetProfit_margin,
-          company_size_category,
-          growth_category,
-          profitability_category
-        `
-      )
-      .eq('OrgNr', orgnr)
-      .maybeSingle()
-
-    if (error) throw error
-    base = data
-  }
-
-  if (!base) {
-    throw new Error('Company not found in master_analytics')
-  }
-
-  const { data: accounts, error: accountsError } = await supabase
-    .from('company_accounts_by_id')
-    .select('*')
-    .eq('organisationNumber', orgnr)
-    .order('year', { ascending: false })
-    .limit(6)
-
-  if (accountsError) throw accountsError
-
-  const financials = (accounts || [])
-    .map((row: any) => {
-      const year = Number.parseInt(row?.year, 10)
-      if (!Number.isFinite(year)) {
-        return null
-      }
-
-      const revenue = safeNumber(row?.SDI)
-      const ebitda = safeNumber(row?.resultat_e_avskrivningar ?? row?.EBITDA)
-      const ebit = safeNumber(row?.EBIT)
-      const netIncome = safeNumber(row?.NetIncome ?? row?.DR)
-      const totalDebt = safeNumber(row?.summa_langfristiga_skulder ?? row?.FK ?? row?.FSD)
-      const totalEquity = safeNumber(row?.EK ?? row?.SEK ?? row?.SFA)
-      const employees = safeNumber(row?.Employees ?? row?.ANT)
-      const revenueGrowth = safeNumber(row?.RG ?? row?.revenue_growth)
-      const ebitMargin =
-        safeNumber(row?.EBIT_margin) ??
-        (revenue && ebit !== null && revenue > 0 ? Number(ebit / revenue) : null)
-      const debtToEquity =
-        totalDebt !== null && totalEquity && totalEquity !== 0 ? Number(totalDebt / totalEquity) : null
-
-      return {
-        year,
-        revenue,
-        ebitda,
-        ebit,
-        netIncome,
-        totalDebt,
-        totalEquity,
-        employees,
-        revenueGrowth,
-        ebitMargin,
-        debtToEquity,
-      } as FinancialYearRecord
-    })
-    .filter((item): item is FinancialYearRecord => Boolean(item))
-    .sort((a, b) => b.year - a.year)
-    .slice(0, 4)
-
-  const { data: kpiRows, error: kpiError } = await supabase
-    .from('company_kpis_by_id')
-    .select('year, ebit_margin, net_margin, revenue_growth, equity_ratio, return_on_equity')
-    .eq('organisationNumber', orgnr)
-    .order('year', { ascending: false })
-    .limit(6)
-
-  if (kpiError) throw kpiError
-
-  const kpis = (kpiRows || [])
-    .map((row: any) => {
-      const year = Number.parseInt(row?.year, 10)
-      if (!Number.isFinite(year)) return null
-      return {
-        year,
-        revenueGrowth: safeNumber(row?.revenue_growth),
-        ebitMargin: safeNumber(row?.ebit_margin),
-        netMargin: safeNumber(row?.net_margin),
-        equityRatio: safeNumber(row?.equity_ratio),
-        returnOnEquity: safeNumber(row?.return_on_equity),
-      } as KPIRecord
-    })
-    .filter((item): item is KPIRecord => Boolean(item))
-    .sort((a, b) => b.year - a.year)
-    .slice(0, 4)
-
-  const derived = computeDerivedMetrics(financials, kpis, safeNumber(base?.employees))
-  const benchmarks = await fetchSegmentBenchmarks(supabase, base?.segment_name)
-=======
 const currencyFormatter = new Intl.NumberFormat('sv-SE', {
   style: 'currency',
   currency: 'SEK',
@@ -1348,7 +1094,6 @@
     equity_ratio: latestKpi?.equity_ratio ?? null,
     return_on_equity: latestKpi?.return_on_equity ?? null,
   }
->>>>>>> cb5c2be5
 
   const financials = bundle.financials.map((row) => ({
     year: row.year,
@@ -1358,89 +1103,6 @@
   }))
 
   return {
-<<<<<<< HEAD
-    orgnr,
-    companyName: base?.name || 'Okänt företag',
-    segmentName: base?.segment_name || null,
-    industry: base?.industry_name || null,
-    city: base?.city || null,
-    employees: safeNumber(base?.employees),
-    sizeCategory: base?.company_size_category || null,
-    growthCategory: base?.growth_category || null,
-    profitabilityCategory: base?.profitability_category || null,
-    financials,
-    kpis,
-    derived,
-    benchmarks,
-  }
-}
-
-function buildDeepAnalysisPrompt(profile: CompanyProfile, instructions?: string) {
-  const financialLines = profile.financials.length
-    ? profile.financials
-        .map(
-          (row) =>
-            `${row.year} | ${formatNumber(row.revenue)} | ${formatNumber(row.ebitda)} | ${formatNumber(row.netIncome)} | ${formatNumber(row.totalDebt)} | ${formatNumber(row.totalEquity)} | ${formatNumber(row.employees)} | ${formatPercent(row.revenueGrowth)}`
-        )
-        .join('\n')
-    : 'Ingen historik tillgänglig'
-
-  const kpiLines = profile.kpis.length
-    ? profile.kpis
-        .map(
-          (row) =>
-            `${row.year}: Tillväxt=${formatPercent(row.revenueGrowth)}, EBIT-marginal=${formatPercent(row.ebitMargin)}, Nettomarginal=${formatPercent(row.netMargin)}, Soliditet=${formatPercent(row.equityRatio)}`
-        )
-        .join('\n')
-    : 'Inga KPI-data tillgängliga.'
-
-  const derived = profile.derived
-  const benchmarkText = profile.benchmarks
-    ? `Sektorbenchmark (${profile.benchmarks.segment}):
-- Medeltillväxt: ${formatPercent(profile.benchmarks.avgRevenueGrowth)}
-- Medel EBIT-marginal: ${formatPercent(profile.benchmarks.avgEbitMargin)}
-- Medel nettomarginal: ${formatPercent(profile.benchmarks.avgNetMargin)}`
-    : 'Sektorbenchmark: Ej tillgänglig.'
-
-  const instructionText = instructions ? `Extra instruktioner från användaren: ${instructions}` : ''
-
-  return `
-Företag: ${profile.companyName} (${profile.orgnr})
-Bransch/segment: ${profile.segmentName || profile.industry || 'Okänd'}
-Ort: ${profile.city || 'Okänd'}
-Storleksklass: ${profile.sizeCategory || 'Okänd'} • Tillväxtkategori: ${profile.growthCategory || 'Okänd'} • Lönsamhetsprofil: ${profile.profitabilityCategory || 'Okänd'}
-
-Finansiell historik (TSEK):
-År | Omsättning | EBITDA | Nettoresultat | Skulder | Eget kapital | Anställda | Tillväxt
-${financialLines}
-
-Beräknade nyckeltal:
-- Fyraårs CAGR omsättning: ${formatPercent(derived.revenueCagr)}
-- Genomsnittlig EBITDA-marginal: ${formatPercent(derived.avgEbitdaMargin)}
-- Genomsnittlig nettomarginal: ${formatPercent(derived.avgNetMargin)}
-- Soliditet (senaste): ${formatPercent(derived.equityRatioLatest)}
-- Skuldsättningsgrad (senaste): ${formatRatio(derived.debtToEquityLatest)}
-- Omsättning per anställd (senaste): ${formatCurrency(derived.revenuePerEmployee)}
-
-KPI-historik:
-${kpiLines}
-
-${benchmarkText}
-
-Uppgift:
-- Svara på svenska med professionell ton.
-- Leverera JSON enligt schemat DeepCompanyAnalysis.
-- Gör narrativet cirka 300 ord och redovisa uppskattat word_count.
-- Analysera finansiell stabilitet, marginaler, skuldsättning och kapitalstruktur.
-- Lyft fram risker och uppsidor för ett potentiellt förvärv inom 12–24 månader.
-- Ge en tydlig rekommendation (Prioritera förvärv/Fördjupa due diligence/Övervaka/Avstå) och bedöm förvärvsintresset (Hög/Medel/Låg).
-
-Fråga att besvara:
-"Baserat på denna finansiella profil, hur presterar företaget och hur stabilt är det? Finns det betydande risker eller uppsidor? Är verksamheten intressant för förvärv?"
-
-${instructionText}
-`
-=======
     orgnr: bundle.orgnr,
     companyId: bundle.companyId,
     companyName: bundle.companyName,
@@ -1458,28 +1120,19 @@
   const trimmedInstructions = instructions?.trim()
   const instructionText = trimmedInstructions ? `\nAdditional instructions: ${trimmedInstructions}` : ''
   return `${contextSummary}\n\nTask: ${ANALYSIS_QUESTION}${instructionText}\nRespond using the JSON schema provided by the system.`
->>>>>>> cb5c2be5
-}
-
-async function invokeDeepAnalysisModel(openai: OpenAI, prompt: string) {
+}
+
+async function invokeModel(openai: OpenAI, prompt: string) {
   const started = Date.now()
   const response = await openai.chat.completions.create({
     model: MODEL_DEFAULT,
-<<<<<<< HEAD
-    temperature: 0.25,
-    max_output_tokens: 1600,
-    input: [
-      { role: 'system', content: [{ type: 'text', text: deepAnalysisSystemPrompt }] },
-      { role: 'user', content: [{ type: 'text', text: prompt }] },
-=======
     temperature: 0.2,
     max_tokens: 1400,
     messages: [
       { role: 'system', content: defaultSystemPrompt },
       { role: 'user', content: prompt },
->>>>>>> cb5c2be5
     ],
-    response_format: { type: 'json_schema', json_schema: deepAnalysisSchema },
+    response_format: { type: 'json_schema', json_schema: analysisSchema },
   })
   const latency = Date.now() - started
 
@@ -1488,7 +1141,7 @@
   let parsed: any = {}
   try {
     parsed = JSON.parse(rawText || '{}')
-  } catch {
+  } catch (error) {
     parsed = {}
   }
 
@@ -1504,13 +1157,9 @@
 }
 
 function buildCompanyResult(
-<<<<<<< HEAD
-  profile: CompanyProfile,
-=======
   orgnr: string,
   companyName: string,
   companyId: string | null,
->>>>>>> cb5c2be5
   payload: any,
   usage: UsageSummary,
   latencyMs: number,
@@ -1518,139 +1167,35 @@
   rawText: string,
   contextSummary: string
 ): CompanyResult {
-  const executiveSummary =
-    typeof payload?.executive_summary === 'string' ? payload.executive_summary.trim() : ''
-  const keyFindings = ensureStringArray(payload?.key_findings)
-  const strengths = ensureStringArray(payload?.strengths)
-  const weaknesses = ensureStringArray(payload?.weaknesses)
-  const opportunities = ensureStringArray(payload?.opportunities)
-  const risks = ensureStringArray(payload?.risks)
-  const nextSteps = ensureStringArray(payload?.next_steps)
-  const narrative =
-    typeof payload?.narrative === 'string' && payload.narrative.trim().length > 0
-      ? payload.narrative.trim()
-      : keyFindings.join(' ')
-
-  const financialHealth = clampNumber(
-    Number(payload?.financial_health_score ?? NaN),
-    1,
-    10,
-    5
-  )
-  const growthPotential =
-    typeof payload?.growth_outlook === 'string' ? payload.growth_outlook : 'Medel'
-  const marketPosition =
-    typeof payload?.market_position === 'string' ? payload.market_position : 'Följare'
-  const recommendation =
-    typeof payload?.recommendation === 'string' ? payload.recommendation : 'Övervaka'
-  const acquisitionInterest =
-    typeof payload?.acquisition_interest === 'string' ? payload.acquisition_interest : 'Medel'
-  const confidence = clampNumber(
-    Number(payload?.confidence ?? NaN),
-    0,
-    100,
-    estimateConfidenceFromProfile(profile)
-  )
-  const riskScore = clampNumber(
-    Number(payload?.risk_score ?? NaN),
-    0,
-    100,
-    estimateRiskScore(profile, financialHealth)
-  )
-
-  const { financialGrade, commercialGrade, operationalGrade } = deriveGrades(profile)
-  const metrics = buildMetricsFromProfile(profile)
-
-  const sections: SectionResult[] = [
-    {
-      section_type: 'key_findings',
-      title: 'Nyckelobservationer',
-      content_md: keyFindings.length
-        ? keyFindings.map((item) => `- ${item}`).join('\n')
-        : '- Inga nyckelobservationer genererade.',
-      supporting_metrics: metrics.map((metric) => ({
-        metric_name: metric.metric_name,
-        metric_value: metric.metric_value,
-        metric_unit: metric.metric_unit,
-      })),
-      confidence,
-    },
-    {
-      section_type: 'executive_overview',
-      title: 'Sammanfattad analys',
-      content_md:
-        narrative ||
-        executiveSummary ||
-        'Analysen kunde inte generera ett narrativ baserat på underlaget.',
-      supporting_metrics: [],
-      confidence,
-    },
-    {
-      section_type: 'risk_opportunity',
-      title: 'Risker och möjligheter',
-      content_md: [
-        '**Risker:**',
-        risks.length ? risks.map((item) => `- ${item}`).join('\n') : '- Ej identifierat',
-        '\n**Möjligheter:**',
-        opportunities.length
-          ? opportunities.map((item) => `- ${item}`).join('\n')
-          : '- Ej identifierat',
-      ].join('\n'),
-      supporting_metrics: [],
-      confidence,
-    },
-  ]
-
-  if (strengths.length || weaknesses.length) {
-    sections.push({
-      section_type: 'strengths_weaknesses',
-      title: 'Styrkor och svagheter',
-      content_md: [
-        '**Styrkor:**',
-        strengths.length ? strengths.map((item) => `- ${item}`).join('\n') : '- Ej identifierat',
-        '\n**Svagheter:**',
-        weaknesses.length
-          ? weaknesses.map((item) => `- ${item}`).join('\n')
-          : '- Ej identifierat',
-      ].join('\n'),
-      supporting_metrics: [],
-      confidence,
-    })
-  }
+  const sections: SectionResult[] = Array.isArray(payload?.sections)
+    ? payload.sections.map((section: any) => ({
+        section_type: section?.section_type || section?.type || 'unspecified',
+        title: section?.title || null,
+        content_md: section?.content_md || section?.content || '',
+        supporting_metrics: Array.isArray(section?.supporting_metrics) ? section.supporting_metrics : [],
+        confidence: section?.confidence ?? null,
+        tokens_used: section?.tokens_used ?? null,
+      }))
+    : []
+
+  const metrics: MetricResult[] = Array.isArray(payload?.metrics)
+    ? payload.metrics
+        .filter((metric: any) => metric?.metric_value !== undefined && metric?.metric_value !== null)
+        .map((metric: any) => ({
+          metric_name: metric?.metric_name || metric?.name || 'metric',
+          metric_value: Number(metric?.metric_value),
+          metric_unit: metric?.metric_unit ?? null,
+          source: metric?.source ?? null,
+          year: metric?.year ?? null,
+          confidence: metric?.confidence ?? null,
+        }))
+    : []
 
   const promptTokens = usage.input_tokens || 0
   const completionTokens = usage.output_tokens || 0
   const cost = calculateCost(promptTokens, completionTokens)
 
   return {
-<<<<<<< HEAD
-    orgnr: profile.orgnr,
-    orgNr: profile.orgnr,
-    companyName: profile.companyName,
-    name: profile.companyName,
-    segmentName: profile.segmentName,
-    executiveSummary: executiveSummary || narrative,
-    keyFindings,
-    narrative,
-    strengths,
-    weaknesses,
-    opportunities,
-    risks,
-    recommendation,
-    acquisitionInterest,
-    financialHealth,
-    growthPotential,
-    marketPosition,
-    confidence,
-    riskScore,
-    nextSteps: nextSteps.length
-      ? nextSteps
-      : ['Komplettera dataunderlag', 'Verifiera senaste bokslut', 'Kör ny analys efter datakorrigering'],
-    summary: narrative || executiveSummary || null,
-    financialGrade,
-    commercialGrade,
-    operationalGrade,
-=======
     orgnr,
     companyId,
     companyName,
@@ -1662,7 +1207,6 @@
     commercialGrade: payload?.commercial_grade ?? null,
     operationalGrade: payload?.operational_grade ?? null,
     nextSteps: Array.isArray(payload?.next_steps) ? payload.next_steps : [],
->>>>>>> cb5c2be5
     sections,
     metrics,
     audit: {
@@ -1677,365 +1221,12 @@
   }
 }
 
-<<<<<<< HEAD
-function computeDerivedMetrics(
-  financials: FinancialYearRecord[],
-  kpis: KPIRecord[],
-  fallbackEmployees?: number | null
-): CompanyDerivedMetrics {
-  if (!financials.length) {
-    return {
-      revenueCagr: null,
-      avgEbitdaMargin: null,
-      avgNetMargin: null,
-      equityRatioLatest: kpis[0]?.equityRatio ?? null,
-      debtToEquityLatest: null,
-      revenuePerEmployee: null,
-    }
-  }
-
-  const sorted = [...financials].sort((a, b) => b.year - a.year)
-  const latest = sorted[0]
-  const oldest = sorted[sorted.length - 1]
-  const spanYears = Math.max(1, latest.year - oldest.year || sorted.length - 1 || 1)
-
-  const revenueCagr =
-    isFiniteNumber(latest.revenue) &&
-    isFiniteNumber(oldest.revenue) &&
-    latest.revenue! > 0 &&
-    oldest.revenue! > 0
-      ? Math.pow(Number(latest.revenue) / Number(oldest.revenue), 1 / spanYears) - 1
-      : null
-
-  const ebitdaMargins = sorted
-    .map((row) =>
-      isFiniteNumber(row.ebitda) && isFiniteNumber(row.revenue) && row.revenue! > 0
-        ? Number(row.ebitda) / Number(row.revenue)
-        : null
-    )
-    .filter(isFiniteNumber)
-  const avgEbitdaMargin = ebitdaMargins.length ? average(ebitdaMargins) : null
-
-  const netMargins = sorted
-    .map((row) =>
-      isFiniteNumber(row.netIncome) && isFiniteNumber(row.revenue) && row.revenue! > 0
-        ? Number(row.netIncome) / Number(row.revenue)
-        : null
-    )
-    .filter(isFiniteNumber)
-  const avgNetMargin = netMargins.length ? average(netMargins) : null
-
-  const equityRatioLatest =
-    kpis.find((kpi) => isFiniteNumber(kpi.equityRatio))?.equityRatio ??
-    (isFiniteNumber(latest.totalEquity)
-      ? Number(latest.totalEquity) /
-        (Number(latest.totalEquity) + (Number(latest.totalDebt) || 0))
-      : null)
-
-  const debtToEquityLatest =
-    isFiniteNumber(latest.debtToEquity) && latest.debtToEquity! >= 0
-      ? Number(latest.debtToEquity)
-      : isFiniteNumber(latest.totalDebt) &&
-        isFiniteNumber(latest.totalEquity) &&
-        Number(latest.totalEquity) !== 0
-      ? Number(latest.totalDebt) / Number(latest.totalEquity)
-      : null
-
-  const employees = isFiniteNumber(latest.employees)
-    ? Number(latest.employees)
-    : isFiniteNumber(fallbackEmployees)
-    ? Number(fallbackEmployees)
-    : null
-  const revenuePerEmployee =
-    employees && employees > 0 && isFiniteNumber(latest.revenue)
-      ? Number(latest.revenue) / employees
-      : null
-
-  return {
-    revenueCagr,
-    avgEbitdaMargin,
-    avgNetMargin,
-    equityRatioLatest,
-    debtToEquityLatest,
-    revenuePerEmployee,
-  }
-}
-
-async function fetchSegmentBenchmarks(
-  supabase: SupabaseClient,
-  segmentName?: string | null
-): Promise<CompanyBenchmarks | undefined> {
-  if (!segmentName) return undefined
-  const { data, error } = await supabase
-    .from('master_analytics')
-    .select(
-      `
-        avg_revenue_growth:avg(Revenue_growth),
-        avg_ebit_margin:avg(EBIT_margin),
-        avg_net_margin:avg(NetProfit_margin)
-      `
-    )
-    .eq('segment_name', segmentName)
-    .maybeSingle()
-
-  if (error) throw error
-  if (!data) return { segment: segmentName }
-
-  return {
-    segment: segmentName,
-    avgRevenueGrowth: safeNumber((data as any)?.avg_revenue_growth),
-    avgEbitMargin: safeNumber((data as any)?.avg_ebit_margin),
-    avgNetMargin: safeNumber((data as any)?.avg_net_margin),
-  }
-}
-
-function average(values: number[]): number {
-  if (!values.length) return 0
-  const sum = values.reduce((acc, value) => acc + value, 0)
-  return sum / values.length
-}
-
-function clampNumber(value: number, min: number, max: number, fallback: number): number {
-  if (!Number.isFinite(value)) return fallback
-  if (value < min) return min
-  if (value > max) return max
-  return value
-}
-
-function isFiniteNumber(value: unknown): value is number {
-  return typeof value === 'number' && Number.isFinite(value)
-}
-
-function formatNumber(value: number | null | undefined, decimals = 0): string {
-  if (!isFiniteNumber(value)) return 'N/A'
-  return Number(value).toLocaleString('sv-SE', {
-    minimumFractionDigits: decimals,
-    maximumFractionDigits: decimals,
-  })
-}
-
-function formatCurrency(value: number | null | undefined): string {
-  if (!isFiniteNumber(value)) return 'N/A'
-  return `${formatNumber(value, 0)} TSEK`
-}
-
-function formatPercent(value: number | null | undefined): string {
-  if (!isFiniteNumber(value)) return 'N/A'
-  return `${(Number(value) * 100).toFixed(1)} %`
-}
-
-function formatRatio(value: number | null | undefined): string {
-  if (!isFiniteNumber(value)) return 'N/A'
-  return `${Number(value).toLocaleString('sv-SE', { minimumFractionDigits: 2, maximumFractionDigits: 2 })}x`
-}
-
-function percentValue(value: number | null | undefined): number | null {
-  if (!isFiniteNumber(value)) return null
-  return Number((Number(value) * 100).toFixed(2))
-}
-
-function ensureStringArray(value: any): string[] {
-  if (Array.isArray(value)) {
-    return value
-      .filter((item) => typeof item === 'string' && item.trim().length > 0)
-      .map((item) => item.trim())
-  }
-  if (typeof value === 'string' && value.trim().length > 0) {
-    return value
-      .split(/[\n•\-]+/)
-      .map((item) => item.trim())
-      .filter((item) => item.length > 0)
-  }
-  return []
-}
-
-function estimateConfidenceFromProfile(profile: CompanyProfile): number {
-  let score = 55
-  if (profile.financials.length >= 4) score += 15
-  if (profile.kpis.length >= 3) score += 10
-  if (isFiniteNumber(profile.derived.revenueCagr)) score += 5
-  if (isFiniteNumber(profile.derived.avgEbitdaMargin)) score += 5
-  return clampNumber(score, 50, 95, 60)
-}
-
-function estimateRiskScore(profile: CompanyProfile, financialHealth: number): number {
-  const latest = profile.financials[0]
-  let risk = 70 - financialHealth * 4
-
-  if (latest) {
-    if (isFiniteNumber(latest.revenueGrowth) && Number(latest.revenueGrowth) < 0) {
-      risk += 10
-    }
-    if (isFiniteNumber(latest.ebitMargin) && Number(latest.ebitMargin) < 0) {
-      risk += 15
-    }
-  }
-
-  if (isFiniteNumber(profile.derived.debtToEquityLatest) && profile.derived.debtToEquityLatest! > 2) {
-    risk += 10
-  }
-  if (isFiniteNumber(profile.derived.equityRatioLatest) && profile.derived.equityRatioLatest! < 0.2) {
-    risk += 10
-  }
-
-  return clampNumber(risk, 0, 100, 70)
-}
-
-function deriveGrades(profile: CompanyProfile) {
-  const latest = profile.financials[0]
-  const latestRevenue = isFiniteNumber(latest?.revenue) ? Number(latest?.revenue) : 0
-  const latestEmployees = isFiniteNumber(latest?.employees)
-    ? Number(latest?.employees)
-    : isFiniteNumber(profile.employees)
-    ? Number(profile.employees)
-    : null
-
-  const latestEbitMargin =
-    isFiniteNumber(latest?.ebitMargin) && latest?.ebitMargin !== null
-      ? Number(latest.ebitMargin)
-      : profile.kpis.find((kpi) => isFiniteNumber(kpi.ebitMargin))?.ebitMargin ?? null
-
-  const latestNetMargin =
-    profile.kpis.find((kpi) => isFiniteNumber(kpi.netMargin))?.netMargin ??
-    (isFiniteNumber(latest?.netIncome) && latestRevenue > 0
-      ? Number(latest!.netIncome) / latestRevenue
-      : null)
-
-  let financialGrade = 'D'
-  if (latestEbitMargin !== null && latestNetMargin !== null) {
-    if (latestEbitMargin > 0.1 && latestNetMargin > 0.05) financialGrade = 'A'
-    else if (latestEbitMargin > 0.05 && latestNetMargin > 0.02) financialGrade = 'B'
-    else if (latestEbitMargin > 0 && latestNetMargin > 0) financialGrade = 'C'
-  }
-
-  const revenueGrowth =
-    profile.kpis.find((kpi) => isFiniteNumber(kpi.revenueGrowth))?.revenueGrowth ??
-    profile.derived.revenueCagr ??
-    0
-
-  let commercialGrade = 'D'
-  if (isFiniteNumber(revenueGrowth)) {
-    const growthValue = Number(revenueGrowth)
-    if (growthValue > 0.2 && latestRevenue > 50000) commercialGrade = 'A'
-    else if (growthValue > 0.1 && latestRevenue > 25000) commercialGrade = 'B'
-    else if (growthValue > 0.05) commercialGrade = 'C'
-  }
-
-  const revenuePerEmployee = profile.derived.revenuePerEmployee
-  let operationalGrade = 'D'
-  if (isFiniteNumber(revenuePerEmployee) && latestEmployees !== null) {
-    if (revenuePerEmployee! > 5000 && latestEmployees > 5) operationalGrade = 'A'
-    else if (revenuePerEmployee! > 3000 && latestEmployees > 3) operationalGrade = 'B'
-    else if (revenuePerEmployee! > 2000) operationalGrade = 'C'
-  }
-
-  return { financialGrade, commercialGrade, operationalGrade }
-}
-
-function buildMetricsFromProfile(profile: CompanyProfile): MetricResult[] {
-  const metrics: MetricResult[] = []
-
-  const pushMetric = (
-    name: string,
-    value: number | null | undefined,
-    unit: string,
-    options: { year?: number | null; confidence?: number } = {}
-  ) => {
-    if (!isFiniteNumber(value)) return
-    metrics.push({
-      metric_name: name,
-      metric_value: Number(value),
-      metric_unit: unit,
-      source: 'system',
-      year: options.year ?? null,
-      confidence: options.confidence ?? 80,
-    })
-  }
-
-  const derived = profile.derived
-  pushMetric('Revenue CAGR (4 år)', percentValue(derived.revenueCagr), '%')
-  pushMetric('Genomsnittlig EBITDA-marginal', percentValue(derived.avgEbitdaMargin), '%')
-  pushMetric('Genomsnittlig nettomarginal', percentValue(derived.avgNetMargin), '%')
-  pushMetric('Soliditet (senaste)', percentValue(derived.equityRatioLatest), '%')
-  pushMetric('Skuldsättningsgrad (senaste)', derived.debtToEquityLatest, 'x')
-  pushMetric('Omsättning per anställd', derived.revenuePerEmployee, 'TSEK')
-
-  const latest = profile.financials[0]
-  if (latest) {
-    pushMetric('Omsättning (senaste)', latest.revenue, 'TSEK', { year: latest.year, confidence: 90 })
-    pushMetric('EBITDA (senaste)', latest.ebitda, 'TSEK', { year: latest.year, confidence: 85 })
-    pushMetric('Nettoresultat (senaste)', latest.netIncome, 'TSEK', {
-      year: latest.year,
-      confidence: 85,
-    })
-  }
-
-  return metrics
-}
-
-function buildFallbackResult(orgnr: string, companyName: string, base?: any): CompanyResult {
-  const summary = `Det gick inte att skapa en djupanalys för ${companyName} (${orgnr}) på grund av begränsat dataunderlag. Komplettera de senaste fyra boksluten och kör analysen igen.`
-  const sections: SectionResult[] = [
-    {
-      section_type: 'data_gap',
-      title: 'Data saknas',
-      content_md: summary,
-      supporting_metrics: [],
-      confidence: 30,
-    },
-  ]
-
-  return {
-    orgnr,
-    orgNr: orgnr,
-    companyName,
-    name: companyName,
-    segmentName: base?.segment_name || null,
-    executiveSummary: summary,
-    keyFindings: [summary],
-    narrative: summary,
-    strengths: [],
-    weaknesses: [],
-    opportunities: [],
-    risks: [`Otillräckligt finansiellt dataunderlag för ${companyName}.`],
-    recommendation: 'Övervaka',
-    acquisitionInterest: 'Låg',
-    financialHealth: 4,
-    growthPotential: 'Låg',
-    marketPosition: 'Följare',
-    confidence: 40,
-    riskScore: 70,
-    nextSteps: [
-      'Komplettera finansiell historik i Supabase',
-      'Verifiera skuldsättning och marginaler',
-      'Kör djupanalysen på nytt efter datakorrigering',
-    ],
-    summary,
-    financialGrade: 'D',
-    commercialGrade: 'D',
-    operationalGrade: 'D',
-    sections,
-    metrics: [],
-    audit: {
-      prompt: '',
-      response: summary,
-      latency_ms: 0,
-      prompt_tokens: 0,
-      completion_tokens: 0,
-      cost_usd: null,
-    },
-  }
-}
-
-async function persistCompanyResult(supabase: SupabaseClient, runId: string, result: CompanyResult) {
-=======
 async function persistCompanyResult(
   supabase: SupabaseClient,
   runId: string,
   result: CompanyResult,
   bundle: CompanyDataBundle
 ) {
->>>>>>> cb5c2be5
   const companyRow = {
     run_id: runId,
     orgnr: result.orgnr,
@@ -2283,16 +1474,14 @@
   return Number.isFinite(parsed) ? parsed : null
 }
 
-const deepAnalysisSystemPrompt = `Du är Nivos ledande företagsanalytiker med fokus på M&A i svenska små och medelstora bolag.
-Din uppgift är att leverera handlingsbara beslutsunderlag till investeringskommittén. Svara alltid på svenska med professionell ton.
-
-När du analyserar ska du:
-- Utvärdera marginalstabilitet, kassaflödesprofil, skuldsättning och kapitalstruktur.
-- Bedöma marknadsposition, skalpotential och integrationsmöjligheter efter förvärv.
-- Lyfta fram konkreta risker och uppsidor, alltid kopplade till siffror i underlaget.
-- Vara tydlig när något baseras på antaganden och ange hur det kan verifieras.
-
-Utdata måste följa det specificerade JSON-schemat utan extra text.`
+const defaultSystemPrompt = `You are Nivo's lead corporate development strategist. Your task is to produce
+concise yet actionable analysis for potential SME acquisitions in Sweden.
+Assess each target's financial health, commercial opportunity, and post-acquisition
+value creation levers. Incorporate any engineered insights such as risk flags or
+segment information when relevant.
+
+Respond in professional English even if source data is Swedish. If information is
+missing, acknowledge the gap explicitly and infer carefully using comparable metrics.`
 
 const screeningSystemPrompt = `You are a rapid M&A screening analyst. For each company, provide:
 1. Screening Score (1-100): Based on financial health, growth trajectory, and market position
@@ -2305,4 +1494,4 @@
 Be concise and direct. Prioritize red flags and high-potential opportunities.`
 
 // Export functions for use in development server
-export { handlePost, handleGet }+export { handlePost, handleGet }
